--- conflicted
+++ resolved
@@ -48,45 +48,25 @@
 class SnowflakeRemoteStorageUtil(object):
     @staticmethod
     def get_for_storage_type(_type):
-<<<<<<< HEAD
-        if _type == 'S3':
+        if _type == "S3":
             return SnowflakeS3RestClient
-        elif _type == 'AZURE':
+        elif _type == "AZURE":
             return SnowflakeAzureRestClient
-        elif _type == 'GCS':
+        elif _type == "GCS":
             return SnowflakeGCSRestClient
-=======
-        if _type == "S3":
-            return SnowflakeS3Util
-        elif _type == "AZURE":
-            return SnowflakeAzureUtil
-        elif _type == "GCS":
-            return SnowflakeGCSUtil
->>>>>>> bc9616ad
         else:
             return None
 
     @staticmethod
     def create_client(stage_info, use_accelerate_endpoint=False):
         util_class = SnowflakeRemoteStorageUtil.get_for_storage_type(
-<<<<<<< HEAD
-            stage_info['locationType'])
+            stage_info["locationType"]
+        )
         return util_class(stage_info, use_accelerate_endpoint=use_accelerate_endpoint)
 
     @staticmethod
-    def upload_one_file(meta: 'SnowflakeFileMeta') -> None:
+    def upload_one_file(meta: "SnowflakeFileMeta") -> None:
         """Optionally encrypts and uploads a file to remote storage."""
-=======
-            stage_info["locationType"]
-        )
-        return util_class.create_client(
-            stage_info, use_accelerate_endpoint=use_accelerate_endpoint
-        )
-
-    @staticmethod
-    def upload_one_file(meta: "SnowflakeFileMeta") -> None:
-        """Uploads a file to S3."""
->>>>>>> bc9616ad
         encryption_metadata = None
 
         if meta.encryption_material is not None:
@@ -119,29 +99,18 @@
             logger.debug("not encrypted data file")
             data_file = meta.real_src_file_name
 
-<<<<<<< HEAD
-        logger.debug(f"putting a file: {meta.client_meta.stage_info['location']}, {meta.dst_file_name}")
-=======
-        util_class = SnowflakeRemoteStorageUtil.get_for_storage_type(
-            meta.client_meta.stage_info["locationType"]
-        )
-
         logger.debug(
             f"putting a file: {meta.client_meta.stage_info['location']}, {meta.dst_file_name}"
         )
->>>>>>> bc9616ad
 
         max_concurrency = meta.parallel
         last_err = None
         max_retry = DEFAULT_MAX_RETRY
         for retry in range(max_retry):
             if not meta.overwrite:
-<<<<<<< HEAD
                 file_header = meta.client_meta.cloud_client.get_file_header(
-                    meta, meta.dst_file_name)
-=======
-                file_header = util_class.get_file_header(meta, meta.dst_file_name)
->>>>>>> bc9616ad
+                    meta, meta.dst_file_name
+                )
 
                 if file_header and meta.result_status == ResultStatus.UPLOADED:
                     logger.debug(
@@ -199,31 +168,20 @@
                 raise Exception(msg)
 
     @staticmethod
-<<<<<<< HEAD
-    def download_one_file(meta: 'SnowflakeFileMeta') -> None:
+    def download_one_file(meta: "SnowflakeFileMeta") -> None:
         """Downloads a file from remote storage."""
-        full_dst_file_name = os.path.join(meta.local_location, os.path.basename(meta.dst_file_name))
-=======
-    def download_one_file(meta: "SnowflakeFileMeta") -> None:
-        """Downloads a file from S3."""
         full_dst_file_name = os.path.join(
             meta.local_location, os.path.basename(meta.dst_file_name)
         )
->>>>>>> bc9616ad
         full_dst_file_name = os.path.realpath(full_dst_file_name)
         # TODO: validate full_dst_file_name is under the writable directory
         base_dir = os.path.dirname(full_dst_file_name)
         if not os.path.exists(base_dir):
             os.makedirs(base_dir)
 
-<<<<<<< HEAD
-        file_header = meta.client_meta.cloud_client.get_file_header(meta, meta.src_file_name)
-=======
-        util_class = SnowflakeRemoteStorageUtil.get_for_storage_type(
-            meta.client_meta.stage_info["locationType"]
-        )
-        file_header = util_class.get_file_header(meta, meta.src_file_name)
->>>>>>> bc9616ad
+        file_header = meta.client_meta.cloud_client.get_file_header(
+            meta, meta.src_file_name
+        )
 
         if file_header:
             meta.src_file_size = file_header.content_length
@@ -237,11 +195,9 @@
         last_err = None
         max_retry = DEFAULT_MAX_RETRY
         for retry in range(max_retry):
-<<<<<<< HEAD
-            meta.client_meta.cloud_client._native_download_file(meta, full_dst_file_name, max_concurrency)
-=======
-            util_class._native_download_file(meta, full_dst_file_name, max_concurrency)
->>>>>>> bc9616ad
+            meta.client_meta.cloud_client._native_download_file(
+                meta, full_dst_file_name, max_concurrency
+            )
             if meta.result_status == ResultStatus.DOWNLOADED:
                 if meta.encryption_material is not None:
                     logger.debug(f"encrypted data file={full_dst_file_name}")
@@ -255,13 +211,9 @@
                     # One example of this is the utils that use presigned url
                     # for upload/download and not the storage client library.
                     if meta.presigned_url is not None:
-<<<<<<< HEAD
-                        file_header = meta.client_meta.cloud_client.get_file_header(meta, meta.src_file_name)
-=======
-                        file_header = util_class.get_file_header(
+                        file_header = meta.client_meta.cloud_client.get_file_header(
                             meta, meta.src_file_name
                         )
->>>>>>> bc9616ad
 
                     tmp_dst_file_name = SnowflakeEncryptionUtil.decrypt_file(
                         file_header.encryption_metadata,
@@ -311,24 +263,17 @@
                 msg = f"Unknown Error in downloading a file: {full_dst_file_name}"
                 raise Exception(msg)
 
-<<<<<<< HEAD
     # Deprecated
-    def upload_one_file_with_retry(meta: 'SnowflakeFileMeta') -> None:
-        """Uploads one file with retry."""
-=======
-    @staticmethod
     def upload_one_file_with_retry(meta: "SnowflakeFileMeta") -> None:
         """Uploads one file with retry."""
-        util_class = SnowflakeRemoteStorageUtil.get_for_storage_type(
-            meta.client_meta.stage_info["locationType"]
-        )
->>>>>>> bc9616ad
         for _ in range(10):
             # retry
             SnowflakeRemoteStorageUtil.upload_one_file(meta)
             if meta.result_status == ResultStatus.UPLOADED:
                 for _ in range(10):
-                    meta.client_meta.cloud_client.get_file_header(meta, meta.dst_file_name)
+                    meta.client_meta.cloud_client.get_file_header(
+                        meta, meta.dst_file_name
+                    )
                     if meta.result_status == ResultStatus.NOT_FOUND_FILE:
                         time.sleep(1)  # wait 1 second
                         logger.debug("not found. double checking...")
