#!/usr/bin/env python
# -*- coding: utf-8 -*-
#
# Copyright (c) 2012-2021 Snowflake Computing Inc. All right reserved.
#

import pytest

from snowflake.connector.errors import ProgrammingError

from ..integ_helpers import drop_table
from ..randomize import random_string

<<<<<<< HEAD

def test_binding_security(conn_cnx, db_parameters, request):
    """SQL Injection Tests."""
    table_name = random_string(3, prefix="test_binding_security_")
    with conn_cnx() as cnx:
        cnx.cursor().execute(f"CREATE TABLE {table_name} (aa INT, bb STRING)")
        request.addfinalizer(drop_table(conn_cnx, table_name))
        cnx.cursor().execute(f"INSERT INTO {table_name} VALUES(%s, %s)", (1, 'test1'))
        cnx.cursor().execute(f"INSERT INTO {table_name} VALUES(%(aa)s, %(bb)s)", {'aa': 2, 'bb': 'test2'})
        for _rec in cnx.cursor().execute(f"SELECT * FROM {table_name} ORDER BY 1 DESC"):
            break
        assert _rec[0] == 2, 'First column'
        assert _rec[1] == 'test2', 'Second column'
        for _rec in cnx.cursor().execute(f"SELECT * FROM {table_name} WHERE aa=%s", (1,)):
            break
        assert _rec[0] == 1, 'First column'
        assert _rec[1] == 'test1', 'Second column'

        # SQL injection safe test
        # Good Example
        with pytest.raises(ProgrammingError):
            cnx.cursor().execute(
                f"SELECT * FROM {table_name} WHERE aa=%s", ("1 or aa>0",))

        with pytest.raises(ProgrammingError):
            cnx.cursor().execute(
                f"SELECT * FROM {table_name} WHERE aa=%(aa)s", {"aa": "1 or aa>0"})

        # Bad Example in application. DON'T DO THIS
        c = cnx.cursor()
        c.execute(f"SELECT * FROM {table_name} WHERE aa=%s" % ("1 or aa>0",))
        rec = c.fetchall()
        assert len(rec) == 2, "not raising error unlike the previous one."


def test_binding_list(conn_cnx, request):
    """SQL binding list type for IN."""
    table_name = random_string(3, prefix="test_binding_list_")
    with conn_cnx() as cnx:
        cnx.cursor().execute(f"CREATE TABLE {table_name} (aa INT, bb STRING)")
        request.addfinalizer(drop_table(conn_cnx, table_name))
        cnx.cursor().execute(f"INSERT INTO {table_name} VALUES(%s, %s)", (1, 'test1'))
        cnx.cursor().execute(f"INSERT INTO {table_name} VALUES(%(aa)s, %(bb)s)", {'aa': 2, 'bb': 'test2'})
        cnx.cursor().execute(f"INSERT INTO {table_name} VALUES(3, 'test3')")
        for _rec in cnx.cursor().execute(f"SELECT * FROM {table_name} WHERE aa IN (%s) ORDER BY 1 DESC", ([1, 3],)):
            break
        assert _rec[0] == 3, 'First column'
        assert _rec[1] == 'test3', 'Second column'
        for _rec in cnx.cursor().execute(f"SELECT * FROM {table_name} WHERE aa=%s", (1,)):
            break
        assert _rec[0] == 1, 'First column'
        assert _rec[1] == 'test1', 'Second column'
=======
def test_binding_security(conn_cnx, db_parameters):
    """SQL Injection Tests."""
    try:
        with conn_cnx() as cnx:
            cnx.cursor().execute(
                "CREATE OR REPLACE TABLE {name} "
                "(aa INT, bb STRING)".format(name=db_parameters["name"])
            )
            cnx.cursor().execute(
                "INSERT INTO {name} VALUES(%s, %s)".format(name=db_parameters["name"]),
                (1, "test1"),
            )
            cnx.cursor().execute(
                "INSERT INTO {name} VALUES(%(aa)s, %(bb)s)".format(
                    name=db_parameters["name"]
                ),
                {"aa": 2, "bb": "test2"},
            )
            for _rec in cnx.cursor().execute(
                "SELECT * FROM {name} ORDER BY 1 DESC".format(
                    name=db_parameters["name"]
                )
            ):
                break
            assert _rec[0] == 2, "First column"
            assert _rec[1] == "test2", "Second column"
            for _rec in cnx.cursor().execute(
                "SELECT * FROM {name} WHERE aa=%s".format(name=db_parameters["name"]),
                (1,),
            ):
                break
            assert _rec[0] == 1, "First column"
            assert _rec[1] == "test1", "Second column"

            # SQL injection safe test
            # Good Example
            with pytest.raises(ProgrammingError):
                cnx.cursor().execute(
                    "SELECT * FROM {name} WHERE aa=%s".format(
                        name=db_parameters["name"]
                    ),
                    ("1 or aa>0",),
                )

            with pytest.raises(ProgrammingError):
                cnx.cursor().execute(
                    "SELECT * FROM {name} WHERE aa=%(aa)s".format(
                        name=db_parameters["name"]
                    ),
                    {"aa": "1 or aa>0"},
                )

            # Bad Example in application. DON'T DO THIS
            c = cnx.cursor()
            c.execute(
                "SELECT * FROM {name} WHERE aa=%s".format(name=db_parameters["name"])
                % ("1 or aa>0",)
            )
            rec = c.fetchall()
            assert len(rec) == 2, "not raising error unlike the previous one."
    finally:
        with conn_cnx() as cnx:
            cnx.cursor().execute(
                "drop table if exists {name}".format(name=db_parameters["name"])
            )


def test_binding_list(conn_cnx, db_parameters):
    """SQL binding list type for IN."""
    try:
        with conn_cnx() as cnx:
            cnx.cursor().execute(
                "CREATE OR REPLACE TABLE {name} "
                "(aa INT, bb STRING)".format(name=db_parameters["name"])
            )
            cnx.cursor().execute(
                "INSERT INTO {name} VALUES(%s, %s)".format(name=db_parameters["name"]),
                (1, "test1"),
            )
            cnx.cursor().execute(
                "INSERT INTO {name} VALUES(%(aa)s, %(bb)s)".format(
                    name=db_parameters["name"]
                ),
                {"aa": 2, "bb": "test2"},
            )
            cnx.cursor().execute(
                "INSERT INTO {name} VALUES(3, 'test3')".format(
                    name=db_parameters["name"]
                )
            )
            for _rec in cnx.cursor().execute(
                """
SELECT * FROM {name} WHERE aa IN (%s) ORDER BY 1 DESC
""".format(
                    name=db_parameters["name"]
                ),
                ([1, 3],),
            ):
                break
            assert _rec[0] == 3, "First column"
            assert _rec[1] == "test3", "Second column"

            for _rec in cnx.cursor().execute(
                "SELECT * FROM {name} WHERE aa=%s".format(name=db_parameters["name"]),
                (1,),
            ):
                break
            assert _rec[0] == 1, "First column"
            assert _rec[1] == "test1", "Second column"

            cnx.cursor().execute(
                """
SELECT * FROM {name} WHERE aa IN (%s) ORDER BY 1 DESC
""".format(
                    name=db_parameters["name"]
                ),
                ((1,),),
            )

    finally:
        with conn_cnx() as cnx:
            cnx.cursor().execute(
                "drop table if exists {name}".format(name=db_parameters["name"])
            )
>>>>>>> bc9616ad


@pytest.mark.internal
def test_unsupported_binding(negative_conn_cnx, request):
    """Unsupported data binding."""
<<<<<<< HEAD
    table_name = random_string(3, prefix="test_unsupported_binding_")
    with negative_conn_cnx() as cnx:
        cnx.cursor().execute(f"CREATE TABLE {table_name} (aa INT, bb STRING)")
        request.addfinalizer(drop_table(negative_conn_cnx, table_name))
        cnx.cursor().execute(f"INSERT INTO {table_name} VALUES(%s, %s)", (1, 'test1'))
        sql = f'select count(*) from {table_name} where aa=%s'

        with cnx.cursor() as cur:
            rec = cur.execute(sql, (1,)).fetchone()
            assert rec[0] is not None, 'no value is returned'

        # dict
        with pytest.raises(ProgrammingError):
            cnx.cursor().execute(sql, ({'value': 1},))
=======
    try:
        with negative_conn_cnx() as cnx:
            cnx.cursor().execute(
                "CREATE OR REPLACE TABLE {name} "
                "(aa INT, bb STRING)".format(name=db_parameters["name"])
            )
            cnx.cursor().execute(
                "INSERT INTO {name} VALUES(%s, %s)".format(name=db_parameters["name"]),
                (1, "test1"),
            )

            sql = "select count(*) from {name} where aa=%s".format(
                name=db_parameters["name"]
            )

            with cnx.cursor() as cur:
                rec = cur.execute(sql, (1,)).fetchone()
                assert rec[0] is not None, "no value is returned"

            # dict
            with pytest.raises(ProgrammingError):
                cnx.cursor().execute(sql, ({"value": 1},))
    finally:
        with negative_conn_cnx() as cnx:
            cnx.cursor().execute(
                "drop table if exists {name}".format(name=db_parameters["name"])
            )
>>>>>>> bc9616ad
<|MERGE_RESOLUTION|>--- conflicted
+++ resolved
@@ -11,7 +11,6 @@
 from ..integ_helpers import drop_table
 from ..randomize import random_string
 
-<<<<<<< HEAD
 
 def test_binding_security(conn_cnx, db_parameters, request):
     """SQL Injection Tests."""
@@ -19,26 +18,32 @@
     with conn_cnx() as cnx:
         cnx.cursor().execute(f"CREATE TABLE {table_name} (aa INT, bb STRING)")
         request.addfinalizer(drop_table(conn_cnx, table_name))
-        cnx.cursor().execute(f"INSERT INTO {table_name} VALUES(%s, %s)", (1, 'test1'))
-        cnx.cursor().execute(f"INSERT INTO {table_name} VALUES(%(aa)s, %(bb)s)", {'aa': 2, 'bb': 'test2'})
+        cnx.cursor().execute(f"INSERT INTO {table_name} VALUES(%s, %s)", (1, "test1"))
+        cnx.cursor().execute(
+            f"INSERT INTO {table_name} VALUES(%(aa)s, %(bb)s)", {"aa": 2, "bb": "test2"}
+        )
         for _rec in cnx.cursor().execute(f"SELECT * FROM {table_name} ORDER BY 1 DESC"):
             break
-        assert _rec[0] == 2, 'First column'
-        assert _rec[1] == 'test2', 'Second column'
-        for _rec in cnx.cursor().execute(f"SELECT * FROM {table_name} WHERE aa=%s", (1,)):
+        assert _rec[0] == 2, "First column"
+        assert _rec[1] == "test2", "Second column"
+        for _rec in cnx.cursor().execute(
+            f"SELECT * FROM {table_name} WHERE aa=%s", (1,)
+        ):
             break
-        assert _rec[0] == 1, 'First column'
-        assert _rec[1] == 'test1', 'Second column'
+        assert _rec[0] == 1, "First column"
+        assert _rec[1] == "test1", "Second column"
 
         # SQL injection safe test
         # Good Example
         with pytest.raises(ProgrammingError):
             cnx.cursor().execute(
-                f"SELECT * FROM {table_name} WHERE aa=%s", ("1 or aa>0",))
+                f"SELECT * FROM {table_name} WHERE aa=%s", ("1 or aa>0",)
+            )
 
         with pytest.raises(ProgrammingError):
             cnx.cursor().execute(
-                f"SELECT * FROM {table_name} WHERE aa=%(aa)s", {"aa": "1 or aa>0"})
+                f"SELECT * FROM {table_name} WHERE aa=%(aa)s", {"aa": "1 or aa>0"}
+            )
 
         # Bad Example in application. DON'T DO THIS
         c = cnx.cursor()
@@ -53,189 +58,39 @@
     with conn_cnx() as cnx:
         cnx.cursor().execute(f"CREATE TABLE {table_name} (aa INT, bb STRING)")
         request.addfinalizer(drop_table(conn_cnx, table_name))
-        cnx.cursor().execute(f"INSERT INTO {table_name} VALUES(%s, %s)", (1, 'test1'))
-        cnx.cursor().execute(f"INSERT INTO {table_name} VALUES(%(aa)s, %(bb)s)", {'aa': 2, 'bb': 'test2'})
+        cnx.cursor().execute(f"INSERT INTO {table_name} VALUES(%s, %s)", (1, "test1"))
+        cnx.cursor().execute(
+            f"INSERT INTO {table_name} VALUES(%(aa)s, %(bb)s)", {"aa": 2, "bb": "test2"}
+        )
         cnx.cursor().execute(f"INSERT INTO {table_name} VALUES(3, 'test3')")
-        for _rec in cnx.cursor().execute(f"SELECT * FROM {table_name} WHERE aa IN (%s) ORDER BY 1 DESC", ([1, 3],)):
+        for _rec in cnx.cursor().execute(
+            f"SELECT * FROM {table_name} WHERE aa IN (%s) ORDER BY 1 DESC", ([1, 3],)
+        ):
             break
-        assert _rec[0] == 3, 'First column'
-        assert _rec[1] == 'test3', 'Second column'
-        for _rec in cnx.cursor().execute(f"SELECT * FROM {table_name} WHERE aa=%s", (1,)):
+        assert _rec[0] == 3, "First column"
+        assert _rec[1] == "test3", "Second column"
+        for _rec in cnx.cursor().execute(
+            f"SELECT * FROM {table_name} WHERE aa=%s", (1,)
+        ):
             break
-        assert _rec[0] == 1, 'First column'
-        assert _rec[1] == 'test1', 'Second column'
-=======
-def test_binding_security(conn_cnx, db_parameters):
-    """SQL Injection Tests."""
-    try:
-        with conn_cnx() as cnx:
-            cnx.cursor().execute(
-                "CREATE OR REPLACE TABLE {name} "
-                "(aa INT, bb STRING)".format(name=db_parameters["name"])
-            )
-            cnx.cursor().execute(
-                "INSERT INTO {name} VALUES(%s, %s)".format(name=db_parameters["name"]),
-                (1, "test1"),
-            )
-            cnx.cursor().execute(
-                "INSERT INTO {name} VALUES(%(aa)s, %(bb)s)".format(
-                    name=db_parameters["name"]
-                ),
-                {"aa": 2, "bb": "test2"},
-            )
-            for _rec in cnx.cursor().execute(
-                "SELECT * FROM {name} ORDER BY 1 DESC".format(
-                    name=db_parameters["name"]
-                )
-            ):
-                break
-            assert _rec[0] == 2, "First column"
-            assert _rec[1] == "test2", "Second column"
-            for _rec in cnx.cursor().execute(
-                "SELECT * FROM {name} WHERE aa=%s".format(name=db_parameters["name"]),
-                (1,),
-            ):
-                break
-            assert _rec[0] == 1, "First column"
-            assert _rec[1] == "test1", "Second column"
-
-            # SQL injection safe test
-            # Good Example
-            with pytest.raises(ProgrammingError):
-                cnx.cursor().execute(
-                    "SELECT * FROM {name} WHERE aa=%s".format(
-                        name=db_parameters["name"]
-                    ),
-                    ("1 or aa>0",),
-                )
-
-            with pytest.raises(ProgrammingError):
-                cnx.cursor().execute(
-                    "SELECT * FROM {name} WHERE aa=%(aa)s".format(
-                        name=db_parameters["name"]
-                    ),
-                    {"aa": "1 or aa>0"},
-                )
-
-            # Bad Example in application. DON'T DO THIS
-            c = cnx.cursor()
-            c.execute(
-                "SELECT * FROM {name} WHERE aa=%s".format(name=db_parameters["name"])
-                % ("1 or aa>0",)
-            )
-            rec = c.fetchall()
-            assert len(rec) == 2, "not raising error unlike the previous one."
-    finally:
-        with conn_cnx() as cnx:
-            cnx.cursor().execute(
-                "drop table if exists {name}".format(name=db_parameters["name"])
-            )
-
-
-def test_binding_list(conn_cnx, db_parameters):
-    """SQL binding list type for IN."""
-    try:
-        with conn_cnx() as cnx:
-            cnx.cursor().execute(
-                "CREATE OR REPLACE TABLE {name} "
-                "(aa INT, bb STRING)".format(name=db_parameters["name"])
-            )
-            cnx.cursor().execute(
-                "INSERT INTO {name} VALUES(%s, %s)".format(name=db_parameters["name"]),
-                (1, "test1"),
-            )
-            cnx.cursor().execute(
-                "INSERT INTO {name} VALUES(%(aa)s, %(bb)s)".format(
-                    name=db_parameters["name"]
-                ),
-                {"aa": 2, "bb": "test2"},
-            )
-            cnx.cursor().execute(
-                "INSERT INTO {name} VALUES(3, 'test3')".format(
-                    name=db_parameters["name"]
-                )
-            )
-            for _rec in cnx.cursor().execute(
-                """
-SELECT * FROM {name} WHERE aa IN (%s) ORDER BY 1 DESC
-""".format(
-                    name=db_parameters["name"]
-                ),
-                ([1, 3],),
-            ):
-                break
-            assert _rec[0] == 3, "First column"
-            assert _rec[1] == "test3", "Second column"
-
-            for _rec in cnx.cursor().execute(
-                "SELECT * FROM {name} WHERE aa=%s".format(name=db_parameters["name"]),
-                (1,),
-            ):
-                break
-            assert _rec[0] == 1, "First column"
-            assert _rec[1] == "test1", "Second column"
-
-            cnx.cursor().execute(
-                """
-SELECT * FROM {name} WHERE aa IN (%s) ORDER BY 1 DESC
-""".format(
-                    name=db_parameters["name"]
-                ),
-                ((1,),),
-            )
-
-    finally:
-        with conn_cnx() as cnx:
-            cnx.cursor().execute(
-                "drop table if exists {name}".format(name=db_parameters["name"])
-            )
->>>>>>> bc9616ad
+        assert _rec[0] == 1, "First column"
+        assert _rec[1] == "test1", "Second column"
 
 
 @pytest.mark.internal
 def test_unsupported_binding(negative_conn_cnx, request):
     """Unsupported data binding."""
-<<<<<<< HEAD
     table_name = random_string(3, prefix="test_unsupported_binding_")
     with negative_conn_cnx() as cnx:
         cnx.cursor().execute(f"CREATE TABLE {table_name} (aa INT, bb STRING)")
         request.addfinalizer(drop_table(negative_conn_cnx, table_name))
-        cnx.cursor().execute(f"INSERT INTO {table_name} VALUES(%s, %s)", (1, 'test1'))
-        sql = f'select count(*) from {table_name} where aa=%s'
+        cnx.cursor().execute(f"INSERT INTO {table_name} VALUES(%s, %s)", (1, "test1"))
+        sql = f"select count(*) from {table_name} where aa=%s"
 
         with cnx.cursor() as cur:
             rec = cur.execute(sql, (1,)).fetchone()
-            assert rec[0] is not None, 'no value is returned'
+            assert rec[0] is not None, "no value is returned"
 
         # dict
         with pytest.raises(ProgrammingError):
-            cnx.cursor().execute(sql, ({'value': 1},))
-=======
-    try:
-        with negative_conn_cnx() as cnx:
-            cnx.cursor().execute(
-                "CREATE OR REPLACE TABLE {name} "
-                "(aa INT, bb STRING)".format(name=db_parameters["name"])
-            )
-            cnx.cursor().execute(
-                "INSERT INTO {name} VALUES(%s, %s)".format(name=db_parameters["name"]),
-                (1, "test1"),
-            )
-
-            sql = "select count(*) from {name} where aa=%s".format(
-                name=db_parameters["name"]
-            )
-
-            with cnx.cursor() as cur:
-                rec = cur.execute(sql, (1,)).fetchone()
-                assert rec[0] is not None, "no value is returned"
-
-            # dict
-            with pytest.raises(ProgrammingError):
-                cnx.cursor().execute(sql, ({"value": 1},))
-    finally:
-        with negative_conn_cnx() as cnx:
-            cnx.cursor().execute(
-                "drop table if exists {name}".format(name=db_parameters["name"])
-            )
->>>>>>> bc9616ad
+            cnx.cursor().execute(sql, ({"value": 1},))