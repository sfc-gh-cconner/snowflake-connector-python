#!/usr/bin/env python
# -*- coding: utf-8 -*-
#
# Copyright (c) 2012-2021 Snowflake Computing Inc. All right reserved.
#

import codecs
import os
from io import BytesIO, StringIO

import pytest
from mock import patch

from snowflake.connector import DictCursor, ProgrammingError

from ..integ_helpers import drop_table
from ..randomize import random_string

THIS_DIR = os.path.dirname(os.path.realpath(__file__))


def test_execute_string(conn_cnx, request):
    table_1 = random_string(3, prefix="test_execute_string_1_")
    table_2 = random_string(3, prefix="test_execute_string_2_")
    with conn_cnx() as cnx:
<<<<<<< HEAD
        cnx.execute_string(f"""
CREATE TABLE {table_1} (c1 int, c2 string);
CREATE TABLE {table_2} (c1 int, c2 string);
INSERT INTO {table_1} VALUES(1,'test123');
INSERT INTO {table_1} VALUES(2,'test234');
INSERT INTO {table_1} VALUES(3,'test345');
INSERT INTO {table_2} VALUES(101,'test123');
INSERT INTO {table_2} VALUES(102,'test234');
INSERT INTO {table_2} VALUES(103,'test345');
""", return_cursors=False)
    request.addfinalizer(drop_table(conn_cnx, table_1))
    request.addfinalizer(drop_table(conn_cnx, table_2))

    with conn_cnx() as cnx:
        ret = cnx.cursor().execute(f"""
SELECT * FROM {table_1} ORDER BY 1
""").fetchall()
        assert ret[0][0] == 1
        assert ret[2][1] == 'test345'
        ret = cnx.cursor().execute(f"""
SELECT * FROM {table_2} ORDER BY 2
""").fetchall()
        assert ret[0][0] == 101
        assert ret[2][1] == 'test345'

        curs = cnx.execute_string(f"""
SELECT * FROM {table_1} ORDER BY 1 DESC;
SELECT * FROM {table_2} ORDER BY 1 DESC;
""")
        assert curs[0].rowcount == 3
        assert curs[1].rowcount == 3
        ret1 = curs[0].fetchone()
        assert ret1[0] == 3
        ret2 = curs[1].fetchone()
        assert ret2[0] == 103
=======
        cnx.execute_string(
            """
CREATE OR REPLACE TABLE {tbl1} (c1 int, c2 string);
CREATE OR REPLACE TABLE {tbl2} (c1 int, c2 string);
INSERT INTO {tbl1} VALUES(1,'test123');
INSERT INTO {tbl1} VALUES(2,'test234');
INSERT INTO {tbl1} VALUES(3,'test345');
INSERT INTO {tbl2} VALUES(101,'test123');
INSERT INTO {tbl2} VALUES(102,'test234');
INSERT INTO {tbl2} VALUES(103,'test345');
""".format(
                tbl1=db_parameters["name"] + "1", tbl2=db_parameters["name"] + "2"
            ),
            return_cursors=False,
        )
    try:
        with conn_cnx() as cnx:
            ret = (
                cnx.cursor()
                .execute(
                    """
SELECT * FROM {tbl1} ORDER BY 1
""".format(
                        tbl1=db_parameters["name"] + "1"
                    )
                )
                .fetchall()
            )
            assert ret[0][0] == 1
            assert ret[2][1] == "test345"
            ret = (
                cnx.cursor()
                .execute(
                    """
SELECT * FROM {tbl2} ORDER BY 2
""".format(
                        tbl2=db_parameters["name"] + "2"
                    )
                )
                .fetchall()
            )
            assert ret[0][0] == 101
            assert ret[2][1] == "test345"

            curs = cnx.execute_string(
                """
SELECT * FROM {tbl1} ORDER BY 1 DESC;
SELECT * FROM {tbl2} ORDER BY 1 DESC;
""".format(
                    tbl1=db_parameters["name"] + "1", tbl2=db_parameters["name"] + "2"
                )
            )
            assert curs[0].rowcount == 3
            assert curs[1].rowcount == 3
            ret1 = curs[0].fetchone()
            assert ret1[0] == 3
            ret2 = curs[1].fetchone()
            assert ret2[0] == 103
    finally:
        with conn_cnx() as cnx:
            cnx.execute_string(
                """
            DROP TABLE IF EXISTS {tbl1};
            DROP TABLE IF EXISTS {tbl2};
            """.format(
                    tbl1=db_parameters["name"] + "1", tbl2=db_parameters["name"] + "2"
                ),
                return_cursors=False,
            )
>>>>>>> bc9616ad


@pytest.mark.skipolddriver
def test_execute_string_dict_cursor(conn_cnx, db_parameters, request):
    table_1 = random_string(3, prefix="test_execute_string_1_")
    table_2 = random_string(3, prefix="test_execute_string_2_")
    with conn_cnx() as cnx:
<<<<<<< HEAD
        cnx.execute_string(f"""
    CREATE TABLE {table_1} (c1 int, c2 string);
    CREATE TABLE {table_2} (c1 int, c2 string);
    INSERT INTO {table_1} VALUES(1,'test123');
    INSERT INTO {table_1} VALUES(2,'test234');
    INSERT INTO {table_1} VALUES(3,'test345');
    INSERT INTO {table_2} VALUES(101,'test123');
    INSERT INTO {table_2} VALUES(102,'test234');
    INSERT INTO {table_2} VALUES(103,'test345');
    """, return_cursors=False)
    request.addfinalizer(drop_table(conn_cnx, table_1))
    request.addfinalizer(drop_table(conn_cnx, table_2))
=======
        cnx.execute_string(
            """
CREATE OR REPLACE TABLE {tbl1} (C1 int, C2 string);
CREATE OR REPLACE TABLE {tbl2} (C1 int, C2 string);
INSERT INTO {tbl1} VALUES(1,'test123');
INSERT INTO {tbl1} VALUES(2,'test234');
INSERT INTO {tbl1} VALUES(3,'test345');
INSERT INTO {tbl2} VALUES(101,'test123');
INSERT INTO {tbl2} VALUES(102,'test234');
INSERT INTO {tbl2} VALUES(103,'test345');
""".format(
                tbl1=db_parameters["name"] + "1", tbl2=db_parameters["name"] + "2"
            ),
            return_cursors=False,
        )
    try:
        with conn_cnx() as cnx:
            ret = cnx.cursor(cursor_class=DictCursor).execute(
                """
SELECT * FROM {tbl1} ORDER BY 1
""".format(
                    tbl1=db_parameters["name"] + "1"
                )
            )
            assert ret.rowcount == 3
            assert ret._use_dict_result
            ret = ret.fetchall()
            assert type(ret) is list
            assert type(ret[0]) is dict
            assert type(ret[2]) is dict
            assert ret[0]["C1"] == 1
            assert ret[2]["C2"] == "test345"

            ret = cnx.cursor(cursor_class=DictCursor).execute(
                """
SELECT * FROM {tbl2} ORDER BY 2
""".format(
                    tbl2=db_parameters["name"] + "2"
                )
            )
            assert ret.rowcount == 3
            ret = ret.fetchall()
            assert type(ret) is list
            assert type(ret[0]) is dict
            assert type(ret[2]) is dict
            assert ret[0]["C1"] == 101
            assert ret[2]["C2"] == "test345"

            curs = cnx.execute_string(
                """
SELECT * FROM {tbl1} ORDER BY 1 DESC;
SELECT * FROM {tbl2} ORDER BY 1 DESC;
""".format(
                    tbl1=db_parameters["name"] + "1", tbl2=db_parameters["name"] + "2"
                ),
                cursor_class=DictCursor,
            )
            assert type(curs) is list
            assert curs[0].rowcount == 3
            assert curs[1].rowcount == 3
            ret1 = curs[0].fetchone()
            assert type(ret1) is dict
            assert ret1["C1"] == 3
            assert ret1["C2"] == "test345"
            ret2 = curs[1].fetchone()
            assert type(ret2) is dict
            assert ret2["C1"] == 103
    finally:
        with conn_cnx() as cnx:
            cnx.execute_string(
                """
            DROP TABLE IF EXISTS {tbl1};
            DROP TABLE IF EXISTS {tbl2};
            """.format(
                    tbl1=db_parameters["name"] + "1", tbl2=db_parameters["name"] + "2"
                ),
                return_cursors=False,
            )

>>>>>>> bc9616ad

    with conn_cnx() as cnx:
        ret = cnx.cursor(cursor_class=DictCursor).execute(f"""
SELECT * FROM {table_1} ORDER BY 1
""")
        assert ret.rowcount == 3
        assert ret._use_dict_result
        ret = ret.fetchall()
        assert type(ret) is list
        assert type(ret[0]) is dict
        assert type(ret[2]) is dict
        assert ret[0]['C1'] == 1
        assert ret[2]['C2'] == 'test345'

        ret = cnx.cursor(cursor_class=DictCursor).execute(f"""
SELECT * FROM {table_2} ORDER BY 2
""")
        assert ret.rowcount == 3
        ret = ret.fetchall()
        assert type(ret) is list
        assert type(ret[0]) is dict
        assert type(ret[2]) is dict
        assert ret[0]['C1'] == 101
        assert ret[2]['C2'] == 'test345'

        curs = cnx.execute_string(f"""
SELECT * FROM {table_1} ORDER BY 1 DESC;
SELECT * FROM {table_2} ORDER BY 1 DESC;
""", cursor_class=DictCursor)
        assert type(curs) is list
        assert curs[0].rowcount == 3
        assert curs[1].rowcount == 3
        ret1 = curs[0].fetchone()
        assert type(ret1) is dict
        assert ret1['C1'] == 3
        assert ret1['C2'] == 'test345'
        ret2 = curs[1].fetchone()
        assert type(ret2) is dict
        assert ret2['C1'] == 103


def test_execute_string_kwargs(conn_cnx):
    table_name = "test_execute_string_kwargs"
    with conn_cnx() as cnx:
        with patch(
            "snowflake.connector.cursor.SnowflakeCursor.execute", autospec=True
        ) as mock_execute:
            cnx.execute_string(
                """
CREATE OR REPLACE TABLE {tbl1} (c1 int, c2 string);
CREATE OR REPLACE TABLE {tbl2} (c1 int, c2 string);
INSERT INTO {tbl1} VALUES(1,'test123');
INSERT INTO {tbl1} VALUES(2,'test234');
INSERT INTO {tbl1} VALUES(3,'test345');
INSERT INTO {tbl2} VALUES(101,'test123');
INSERT INTO {tbl2} VALUES(102,'test234');
INSERT INTO {tbl2} VALUES(103,'test345');
    """.format(
<<<<<<< HEAD
                tbl1=table_name + '1',
                tbl2=table_name + '2'), return_cursors=False, _no_results=True)
=======
                    tbl1=db_parameters["name"] + "1", tbl2=db_parameters["name"] + "2"
                ),
                return_cursors=False,
                _no_results=True,
            )
>>>>>>> bc9616ad
            for call in mock_execute.call_args_list:
                assert call[1].get("_no_results", False)


def test_execute_string_with_error(conn_cnx):
    with conn_cnx() as cnx:
        with pytest.raises(ProgrammingError):
            cnx.execute_string(
                """
SELECT 1;
SELECT 234;
SELECT bafa;
"""
            )


def test_execute_stream(conn_cnx):
    # file stream
    expected_results = [1, 2, 3]
    with codecs.open(
        os.path.join(THIS_DIR, "../data", "multiple_statements.sql"), encoding="utf-8"
    ) as f:
        with conn_cnx() as cnx:
            for idx, rec in enumerate(cnx.execute_stream(f)):
                assert rec.fetchall()[0][0] == expected_results[idx]

    # text stream
    expected_results = [3, 4, 5, 6]
    with conn_cnx() as cnx:
        for idx, rec in enumerate(
            cnx.execute_stream(StringIO("SELECT 3; SELECT 4; SELECT 5;\nSELECT 6;"))
        ):
            assert rec.fetchall()[0][0] == expected_results[idx]


def test_execute_stream_with_error(conn_cnx):
    # file stream
    expected_results = [1, 2, 3]
    with open(os.path.join(THIS_DIR, "../data", "multiple_statements.sql")) as f:
        with conn_cnx() as cnx:
            for idx, rec in enumerate(cnx.execute_stream(f)):
                assert rec.fetchall()[0][0] == expected_results[idx]

    # read a file including syntax error in the middle
    with codecs.open(
        os.path.join(THIS_DIR, "../data", "multiple_statements_negative.sql"),
        encoding="utf-8",
    ) as f:
        with conn_cnx() as cnx:
            gen = cnx.execute_stream(f)
            rec = next(gen).fetchall()
            assert rec[0][0] == 987  # the first statement succeeds
            with pytest.raises(ProgrammingError):
                next(gen)  # the second statement fails

    # binary stream including Ascii data
    with conn_cnx() as cnx:
        with pytest.raises(TypeError):
            gen = cnx.execute_stream(
                BytesIO(b"SELECT 3; SELECT 4; SELECT 5;\nSELECT 6;")
            )
            next(gen)


@pytest.mark.skipolddriver
def test_execute_string_empty_lines(conn_cnx):
    """Tests whether execute_string can filter out empty lines."""
    with conn_cnx() as cnx:
        cursors = cnx.execute_string("select 1;\n\n")
        assert len(cursors) == 1
        assert [c.fetchall() for c in cursors] == [[(1,)]]<|MERGE_RESOLUTION|>--- conflicted
+++ resolved
@@ -23,8 +23,8 @@
     table_1 = random_string(3, prefix="test_execute_string_1_")
     table_2 = random_string(3, prefix="test_execute_string_2_")
     with conn_cnx() as cnx:
-<<<<<<< HEAD
-        cnx.execute_string(f"""
+        cnx.execute_string(
+            f"""
 CREATE TABLE {table_1} (c1 int, c2 string);
 CREATE TABLE {table_2} (c1 int, c2 string);
 INSERT INTO {table_1} VALUES(1,'test123');
@@ -33,103 +33,48 @@
 INSERT INTO {table_2} VALUES(101,'test123');
 INSERT INTO {table_2} VALUES(102,'test234');
 INSERT INTO {table_2} VALUES(103,'test345');
-""", return_cursors=False)
+""",
+            return_cursors=False,
+        )
     request.addfinalizer(drop_table(conn_cnx, table_1))
     request.addfinalizer(drop_table(conn_cnx, table_2))
 
     with conn_cnx() as cnx:
-        ret = cnx.cursor().execute(f"""
+        ret = (
+            cnx.cursor()
+            .execute(
+                f"""
 SELECT * FROM {table_1} ORDER BY 1
-""").fetchall()
+"""
+            )
+            .fetchall()
+        )
         assert ret[0][0] == 1
-        assert ret[2][1] == 'test345'
-        ret = cnx.cursor().execute(f"""
+        assert ret[2][1] == "test345"
+        ret = (
+            cnx.cursor()
+            .execute(
+                f"""
 SELECT * FROM {table_2} ORDER BY 2
-""").fetchall()
+"""
+            )
+            .fetchall()
+        )
         assert ret[0][0] == 101
-        assert ret[2][1] == 'test345'
-
-        curs = cnx.execute_string(f"""
+        assert ret[2][1] == "test345"
+
+        curs = cnx.execute_string(
+            f"""
 SELECT * FROM {table_1} ORDER BY 1 DESC;
 SELECT * FROM {table_2} ORDER BY 1 DESC;
-""")
+"""
+        )
         assert curs[0].rowcount == 3
         assert curs[1].rowcount == 3
         ret1 = curs[0].fetchone()
         assert ret1[0] == 3
         ret2 = curs[1].fetchone()
         assert ret2[0] == 103
-=======
-        cnx.execute_string(
-            """
-CREATE OR REPLACE TABLE {tbl1} (c1 int, c2 string);
-CREATE OR REPLACE TABLE {tbl2} (c1 int, c2 string);
-INSERT INTO {tbl1} VALUES(1,'test123');
-INSERT INTO {tbl1} VALUES(2,'test234');
-INSERT INTO {tbl1} VALUES(3,'test345');
-INSERT INTO {tbl2} VALUES(101,'test123');
-INSERT INTO {tbl2} VALUES(102,'test234');
-INSERT INTO {tbl2} VALUES(103,'test345');
-""".format(
-                tbl1=db_parameters["name"] + "1", tbl2=db_parameters["name"] + "2"
-            ),
-            return_cursors=False,
-        )
-    try:
-        with conn_cnx() as cnx:
-            ret = (
-                cnx.cursor()
-                .execute(
-                    """
-SELECT * FROM {tbl1} ORDER BY 1
-""".format(
-                        tbl1=db_parameters["name"] + "1"
-                    )
-                )
-                .fetchall()
-            )
-            assert ret[0][0] == 1
-            assert ret[2][1] == "test345"
-            ret = (
-                cnx.cursor()
-                .execute(
-                    """
-SELECT * FROM {tbl2} ORDER BY 2
-""".format(
-                        tbl2=db_parameters["name"] + "2"
-                    )
-                )
-                .fetchall()
-            )
-            assert ret[0][0] == 101
-            assert ret[2][1] == "test345"
-
-            curs = cnx.execute_string(
-                """
-SELECT * FROM {tbl1} ORDER BY 1 DESC;
-SELECT * FROM {tbl2} ORDER BY 1 DESC;
-""".format(
-                    tbl1=db_parameters["name"] + "1", tbl2=db_parameters["name"] + "2"
-                )
-            )
-            assert curs[0].rowcount == 3
-            assert curs[1].rowcount == 3
-            ret1 = curs[0].fetchone()
-            assert ret1[0] == 3
-            ret2 = curs[1].fetchone()
-            assert ret2[0] == 103
-    finally:
-        with conn_cnx() as cnx:
-            cnx.execute_string(
-                """
-            DROP TABLE IF EXISTS {tbl1};
-            DROP TABLE IF EXISTS {tbl2};
-            """.format(
-                    tbl1=db_parameters["name"] + "1", tbl2=db_parameters["name"] + "2"
-                ),
-                return_cursors=False,
-            )
->>>>>>> bc9616ad
 
 
 @pytest.mark.skipolddriver
@@ -137,8 +82,8 @@
     table_1 = random_string(3, prefix="test_execute_string_1_")
     table_2 = random_string(3, prefix="test_execute_string_2_")
     with conn_cnx() as cnx:
-<<<<<<< HEAD
-        cnx.execute_string(f"""
+        cnx.execute_string(
+            f"""
     CREATE TABLE {table_1} (c1 int, c2 string);
     CREATE TABLE {table_2} (c1 int, c2 string);
     INSERT INTO {table_1} VALUES(1,'test123');
@@ -147,129 +92,57 @@
     INSERT INTO {table_2} VALUES(101,'test123');
     INSERT INTO {table_2} VALUES(102,'test234');
     INSERT INTO {table_2} VALUES(103,'test345');
-    """, return_cursors=False)
+    """,
+            return_cursors=False,
+        )
     request.addfinalizer(drop_table(conn_cnx, table_1))
     request.addfinalizer(drop_table(conn_cnx, table_2))
-=======
-        cnx.execute_string(
-            """
-CREATE OR REPLACE TABLE {tbl1} (C1 int, C2 string);
-CREATE OR REPLACE TABLE {tbl2} (C1 int, C2 string);
-INSERT INTO {tbl1} VALUES(1,'test123');
-INSERT INTO {tbl1} VALUES(2,'test234');
-INSERT INTO {tbl1} VALUES(3,'test345');
-INSERT INTO {tbl2} VALUES(101,'test123');
-INSERT INTO {tbl2} VALUES(102,'test234');
-INSERT INTO {tbl2} VALUES(103,'test345');
-""".format(
-                tbl1=db_parameters["name"] + "1", tbl2=db_parameters["name"] + "2"
-            ),
-            return_cursors=False,
-        )
-    try:
-        with conn_cnx() as cnx:
-            ret = cnx.cursor(cursor_class=DictCursor).execute(
-                """
-SELECT * FROM {tbl1} ORDER BY 1
-""".format(
-                    tbl1=db_parameters["name"] + "1"
-                )
-            )
-            assert ret.rowcount == 3
-            assert ret._use_dict_result
-            ret = ret.fetchall()
-            assert type(ret) is list
-            assert type(ret[0]) is dict
-            assert type(ret[2]) is dict
-            assert ret[0]["C1"] == 1
-            assert ret[2]["C2"] == "test345"
-
-            ret = cnx.cursor(cursor_class=DictCursor).execute(
-                """
-SELECT * FROM {tbl2} ORDER BY 2
-""".format(
-                    tbl2=db_parameters["name"] + "2"
-                )
-            )
-            assert ret.rowcount == 3
-            ret = ret.fetchall()
-            assert type(ret) is list
-            assert type(ret[0]) is dict
-            assert type(ret[2]) is dict
-            assert ret[0]["C1"] == 101
-            assert ret[2]["C2"] == "test345"
-
-            curs = cnx.execute_string(
-                """
-SELECT * FROM {tbl1} ORDER BY 1 DESC;
-SELECT * FROM {tbl2} ORDER BY 1 DESC;
-""".format(
-                    tbl1=db_parameters["name"] + "1", tbl2=db_parameters["name"] + "2"
-                ),
-                cursor_class=DictCursor,
-            )
-            assert type(curs) is list
-            assert curs[0].rowcount == 3
-            assert curs[1].rowcount == 3
-            ret1 = curs[0].fetchone()
-            assert type(ret1) is dict
-            assert ret1["C1"] == 3
-            assert ret1["C2"] == "test345"
-            ret2 = curs[1].fetchone()
-            assert type(ret2) is dict
-            assert ret2["C1"] == 103
-    finally:
-        with conn_cnx() as cnx:
-            cnx.execute_string(
-                """
-            DROP TABLE IF EXISTS {tbl1};
-            DROP TABLE IF EXISTS {tbl2};
-            """.format(
-                    tbl1=db_parameters["name"] + "1", tbl2=db_parameters["name"] + "2"
-                ),
-                return_cursors=False,
-            )
-
->>>>>>> bc9616ad
-
-    with conn_cnx() as cnx:
-        ret = cnx.cursor(cursor_class=DictCursor).execute(f"""
+
+    with conn_cnx() as cnx:
+        ret = cnx.cursor(cursor_class=DictCursor).execute(
+            f"""
 SELECT * FROM {table_1} ORDER BY 1
-""")
+"""
+        )
         assert ret.rowcount == 3
         assert ret._use_dict_result
         ret = ret.fetchall()
         assert type(ret) is list
         assert type(ret[0]) is dict
         assert type(ret[2]) is dict
-        assert ret[0]['C1'] == 1
-        assert ret[2]['C2'] == 'test345'
-
-        ret = cnx.cursor(cursor_class=DictCursor).execute(f"""
+        assert ret[0]["C1"] == 1
+        assert ret[2]["C2"] == "test345"
+
+        ret = cnx.cursor(cursor_class=DictCursor).execute(
+            f"""
 SELECT * FROM {table_2} ORDER BY 2
-""")
+"""
+        )
         assert ret.rowcount == 3
         ret = ret.fetchall()
         assert type(ret) is list
         assert type(ret[0]) is dict
         assert type(ret[2]) is dict
-        assert ret[0]['C1'] == 101
-        assert ret[2]['C2'] == 'test345'
-
-        curs = cnx.execute_string(f"""
+        assert ret[0]["C1"] == 101
+        assert ret[2]["C2"] == "test345"
+
+        curs = cnx.execute_string(
+            f"""
 SELECT * FROM {table_1} ORDER BY 1 DESC;
 SELECT * FROM {table_2} ORDER BY 1 DESC;
-""", cursor_class=DictCursor)
+""",
+            cursor_class=DictCursor,
+        )
         assert type(curs) is list
         assert curs[0].rowcount == 3
         assert curs[1].rowcount == 3
         ret1 = curs[0].fetchone()
         assert type(ret1) is dict
-        assert ret1['C1'] == 3
-        assert ret1['C2'] == 'test345'
+        assert ret1["C1"] == 3
+        assert ret1["C2"] == "test345"
         ret2 = curs[1].fetchone()
         assert type(ret2) is dict
-        assert ret2['C1'] == 103
+        assert ret2["C1"] == 103
 
 
 def test_execute_string_kwargs(conn_cnx):
@@ -289,16 +162,11 @@
 INSERT INTO {tbl2} VALUES(102,'test234');
 INSERT INTO {tbl2} VALUES(103,'test345');
     """.format(
-<<<<<<< HEAD
-                tbl1=table_name + '1',
-                tbl2=table_name + '2'), return_cursors=False, _no_results=True)
-=======
-                    tbl1=db_parameters["name"] + "1", tbl2=db_parameters["name"] + "2"
+                    tbl1=table_name + "1", tbl2=table_name + "2"
                 ),
                 return_cursors=False,
                 _no_results=True,
             )
->>>>>>> bc9616ad
             for call in mock_execute.call_args_list:
                 assert call[1].get("_no_results", False)
 
