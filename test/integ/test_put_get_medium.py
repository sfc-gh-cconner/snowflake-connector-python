#!/usr/bin/env python
# -*- coding: utf-8 -*-
#
# Copyright (c) 2012-2021 Snowflake Computing Inc. All right reserved.
#

import datetime
import gzip
import os
import sys
import time
from logging import getLogger
from typing import IO, Tuple

import pytest
import pytz

from snowflake.connector import ProgrammingError
from snowflake.connector.cursor import DictCursor
from snowflake.connector.file_transfer_agent import (
    SnowflakeAzureProgressPercentage,
    SnowflakeProgressPercentage,
    SnowflakeS3ProgressPercentage,
)

from ..generate_test_files import generate_k_lines_of_n_files
from ..integ_helpers import drop_stage, drop_table, execute, put
from ..randomize import random_string

try:
    from ..parameters import CONNECTION_PARAMETERS_ADMIN
except ImportError:
    CONNECTION_PARAMETERS_ADMIN = {}

THIS_DIR = os.path.dirname(os.path.realpath(__file__))
logger = getLogger(__name__)


@pytest.fixture()
def file_src(request) -> Tuple[str, int, IO[bytes]]:
    file_name = request.param
    data_file = os.path.join(THIS_DIR, "../data", file_name)
    file_size = os.stat(data_file).st_size
    stream = open(data_file, "rb")
    yield data_file, file_size, stream
    stream.close()


<<<<<<< HEAD
@pytest.mark.parametrize("from_path", [True, pytest.param(False, marks=pytest.mark.skipolddriver)])
@pytest.mark.parametrize("file_src", ['put_get_1.txt'], indirect=['file_src'])
def test_put_copy0(conn_cnx, from_path, file_src, request):
    """Puts and Copies a file."""
    file_path, _, file_stream = file_src
    unique_name = random_string(3, prefix="test_put_copy0_")
    kwargs = {'_put_callback': SnowflakeS3ProgressPercentage,
              '_get_callback': SnowflakeS3ProgressPercentage,
              '_put_azure_callback': SnowflakeAzureProgressPercentage,
              '_get_azure_callback': SnowflakeAzureProgressPercentage,
              'file_stream': file_stream}

    def run(cnx, sql):
        sql = sql.format(name=unique_name)
        return cnx.cursor().execute(sql).fetchall()

    def run_with_cursor(cnx, sql):
        sql = sql.format(name=unique_name)
        c = cnx.cursor(DictCursor)
        return c, c.execute(sql).fetchall()

    with conn_cnx() as cnx:
        run(cnx, """
=======
@pytest.mark.parametrize(
    "from_path", [True, pytest.param(False, marks=pytest.mark.skipolddriver)]
)
@pytest.mark.parametrize("file_src", ["put_get_1.txt"], indirect=["file_src"])
def test_put_copy0(conn_cnx, db_parameters, from_path, file_src):
    """Puts and Copies a file."""
    file_path, _, file_stream = file_src
    kwargs = {
        "_put_callback": SnowflakeS3ProgressPercentage,
        "_get_callback": SnowflakeS3ProgressPercentage,
        "_put_azure_callback": SnowflakeAzureProgressPercentage,
        "_get_azure_callback": SnowflakeAzureProgressPercentage,
        "file_stream": file_stream,
    }

    def run(cnx, sql):
        sql = sql.format(name=db_parameters["name"])
        return cnx.cursor().execute(sql).fetchall()

    def run_with_cursor(cnx, sql):
        sql = sql.format(name=db_parameters["name"])
        c = cnx.cursor(DictCursor)
        return c, c.execute(sql).fetchall()

    with conn_cnx(
        user=db_parameters["user"],
        account=db_parameters["account"],
        password=db_parameters["password"],
    ) as cnx:
        run(
            cnx,
            """
>>>>>>> bc9616ad
create table {name} (
aa int,
dt date,
ts timestamp,
tsltz timestamp_ltz,
tsntz timestamp_ntz,
tstz timestamp_tz,
pct float,
ratio number(5,2))
<<<<<<< HEAD
""")
        request.addfinalizer(drop_table(conn_cnx, unique_name))

        with cnx.cursor(DictCursor) as csr:
            ret = put(csr, file_path, f"%{unique_name}", from_path, **kwargs).fetchall()
=======
""",
        )

        with cnx.cursor(DictCursor) as csr:
            ret = put(
                csr, file_path, f"%{db_parameters['name']}", from_path, **kwargs
            ).fetchall()
>>>>>>> bc9616ad
            assert csr.is_file_transfer, "PUT"
            assert len(ret) == 1, "Upload one file"
            assert ret[0]["source"] == os.path.basename(file_path), "File name"

        c, ret = run_with_cursor(cnx, "copy into {name}")
        assert not c.is_file_transfer, "COPY"
        assert len(ret) == 1 and ret[0]["status"] == "LOADED", "Failed to load data"

        assert ret[0]["rows_loaded"] == 3, "Failed to load 3 rows of data"

<<<<<<< HEAD

@pytest.mark.parametrize("from_path", [True, pytest.param(False, marks=pytest.mark.skipolddriver)])
@pytest.mark.parametrize("file_src", ['gzip_sample.txt.gz'], indirect=['file_src'])
def test_put_copy_compressed(conn_cnx, from_path, file_src, request):
=======
        run(cnx, "drop table if exists {name}")


@pytest.mark.parametrize(
    "from_path", [True, pytest.param(False, marks=pytest.mark.skipolddriver)]
)
@pytest.mark.parametrize("file_src", ["gzip_sample.txt.gz"], indirect=["file_src"])
def test_put_copy_compressed(conn_cnx, db_parameters, from_path, file_src):
>>>>>>> bc9616ad
    """Puts and Copies compressed files."""
    file_name, file_size, file_stream = file_src
    unique_name = random_string(3, prefix="test_put_copy_compressed_")

    def run(cnx, sql):
<<<<<<< HEAD
        sql = sql.format(name=unique_name)
        return cnx.cursor(DictCursor).execute(sql).fetchall()

    with conn_cnx() as cnx:
        run(cnx, "create table {name} (value string)")
        request.addfinalizer(drop_table(conn_cnx, unique_name))
        with cnx.cursor(DictCursor) as csr:
            ret = put(csr, file_name, f"%{unique_name}",
                      from_path, file_stream=file_stream).fetchall()
            assert ret[0]['source'] == os.path.basename(file_name), "File name"
            assert ret[0]['source_size'] == file_size, "File size"
            assert ret[0]['status'] == 'UPLOADED'
=======
        sql = sql.format(name=db_parameters["name"])
        return cnx.cursor(DictCursor).execute(sql).fetchall()

    with conn_cnx(
        user=db_parameters["user"],
        account=db_parameters["account"],
        password=db_parameters["password"],
    ) as cnx:
        run(cnx, "create or replace table {name} (value string)")
        with cnx.cursor(DictCursor) as csr:
            ret = put(
                csr,
                file_name,
                f"%{db_parameters['name']}",
                from_path,
                file_stream=file_stream,
            ).fetchall()
            assert ret[0]["source"] == os.path.basename(file_name), "File name"
            assert ret[0]["source_size"] == file_size, "File size"
            assert ret[0]["status"] == "UPLOADED"
>>>>>>> bc9616ad
        ret = run(cnx, "copy into {name}")
        assert len(ret) == 1 and ret[0]["status"] == "LOADED", "Failed to load data"
        assert ret[0]["rows_loaded"] == 1, "Failed to load 1 rows of data"

<<<<<<< HEAD
=======
        run(cnx, "drop table if exists {name}")

>>>>>>> bc9616ad

@pytest.mark.parametrize(
    "from_path", [True, pytest.param(False, marks=pytest.mark.skipolddriver)]
)
<<<<<<< HEAD
def test_put_copy_bz2_compressed(conn_cnx, from_path, file_src, request):
=======
@pytest.mark.parametrize("file_src", ["bzip2_sample.txt.bz2"], indirect=["file_src"])
@pytest.mark.skip(reason="BZ2 is not detected in this test case. Need investigation")
def test_put_copy_bz2_compressed(conn_cnx, db_parameters, from_path, file_src):
>>>>>>> bc9616ad
    """Put and Copy bz2 compressed files."""
    file_name, _, file_stream = file_src
    unique_name = random_string(3, prefix="test_put_copy_bz2_compressed_")

    def run(cnx, sql):
<<<<<<< HEAD
        sql = sql.format(name=unique_name)
        return cnx.cursor().execute(sql).fetchall()

    with conn_cnx() as cnx:
        run(cnx, "create table {name} (value string)")
        request.addfinalizer(drop_table(conn_cnx, unique_name))

        for rec in put(cnx.cursor(), file_name, f"%{unique_name}",
                       from_path, file_stream=file_stream).fetchall():
            assert rec[-2] == 'UPLOADED'

        for rec in run(cnx, "copy into {name}"):
            assert rec[1] == 'LOADED'


@pytest.mark.parametrize("from_path", [True, pytest.param(False, marks=pytest.mark.skipolddriver)])
@pytest.mark.parametrize("file_src", ['brotli_sample.txt.br'], indirect=['file_src'])
def test_put_copy_brotli_compressed(conn_cnx, from_path, file_src, request):
=======
        sql = sql.format(name=db_parameters["name"])
        return cnx.cursor().execute(sql).fetchall()

    with conn_cnx(
        user=db_parameters["user"],
        account=db_parameters["account"],
        password=db_parameters["password"],
    ) as cnx:
        run(cnx, "create or replace table {name} (value string)")
        for rec in put(
            cnx.cursor(),
            file_name,
            f"%{db_parameters['name']}",
            from_path,
            file_stream=file_stream,
        ).fetchall():
            print(rec)
            assert rec[-2] == "UPLOADED"

        for rec in run(cnx, "copy into {name}"):
            print(rec)
            assert rec[1] == "LOADED"

        run(cnx, "drop table if exists {name}")


@pytest.mark.parametrize(
    "from_path", [True, pytest.param(False, marks=pytest.mark.skipolddriver)]
)
@pytest.mark.parametrize("file_src", ["brotli_sample.txt.br"], indirect=["file_src"])
def test_put_copy_brotli_compressed(conn_cnx, db_parameters, from_path, file_src):
>>>>>>> bc9616ad
    """Puts and Copies brotli compressed files."""
    file_name, _, file_stream = file_src
    unique_name = random_string(3, prefix="test_put_copy_brotli_compressed_")

    def run(cnx, sql):
<<<<<<< HEAD
        sql = sql.format(name=unique_name)
        return cnx.cursor().execute(sql).fetchall()

    with conn_cnx() as cnx:

        run(cnx, "create table {name} (value string)")
        request.addfinalizer(drop_table(conn_cnx, unique_name))
        for rec in put(cnx.cursor(), file_name, f"%{unique_name}",
                       from_path, file_stream=file_stream).fetchall():
=======
        sql = sql.format(name=db_parameters["name"])
        return cnx.cursor().execute(sql).fetchall()

    with conn_cnx(
        user=db_parameters["user"],
        account=db_parameters["account"],
        password=db_parameters["password"],
    ) as cnx:

        run(cnx, "create or replace table {name} (value string)")
        for rec in put(
            cnx.cursor(),
            file_name,
            f"%{db_parameters['name']}",
            from_path,
            file_stream=file_stream,
        ).fetchall():
>>>>>>> bc9616ad
            print(rec)
            assert rec[-2] == "UPLOADED"

        for rec in run(cnx, "copy into {name} file_format=(compression='BROTLI')"):
            print(rec)
            assert rec[1] == "LOADED"

<<<<<<< HEAD

@pytest.mark.parametrize("from_path", [True, pytest.param(False, marks=pytest.mark.skipolddriver)])
@pytest.mark.parametrize("file_src", ['zstd_sample.txt.zst'], indirect=['file_src'])
def test_put_copy_zstd_compressed(conn_cnx, from_path, file_src, request):
=======
        run(cnx, "drop table if exists {name}")


@pytest.mark.parametrize(
    "from_path", [True, pytest.param(False, marks=pytest.mark.skipolddriver)]
)
@pytest.mark.parametrize("file_src", ["zstd_sample.txt.zst"], indirect=["file_src"])
def test_put_copy_zstd_compressed(conn_cnx, db_parameters, from_path, file_src):
>>>>>>> bc9616ad
    """Puts and Copies zstd compressed files."""
    file_name, _, file_stream = file_src
    unique_name = random_string(3, prefix="test_put_copy_zstd_compressed_")

    def run(cnx, sql):
<<<<<<< HEAD
        sql = sql.format(name=unique_name)
        return cnx.cursor().execute(sql).fetchall()

    with conn_cnx() as cnx:
        run(cnx, "create table {name} (value string)")
        request.addfinalizer(drop_table(conn_cnx, unique_name))
        for rec in put(cnx.cursor(), file_name, f"%{unique_name}",
                       from_path, file_stream=file_stream).fetchall():
=======
        sql = sql.format(name=db_parameters["name"])
        return cnx.cursor().execute(sql).fetchall()

    with conn_cnx(
        user=db_parameters["user"],
        account=db_parameters["account"],
        password=db_parameters["password"],
    ) as cnx:
        run(cnx, "create or replace table {name} (value string)")
        for rec in put(
            cnx.cursor(),
            file_name,
            f"%{db_parameters['name']}",
            from_path,
            file_stream=file_stream,
        ).fetchall():
>>>>>>> bc9616ad
            print(rec)
            assert rec[-2] == "UPLOADED"
        for rec in run(cnx, "copy into {name} file_format=(compression='ZSTD')"):
            print(rec)
            assert rec[1] == "LOADED"

<<<<<<< HEAD
=======
        run(cnx, "drop table if exists {name}")

>>>>>>> bc9616ad

@pytest.mark.skipif(
    not CONNECTION_PARAMETERS_ADMIN, reason="Snowflake admin account is not accessible."
)
@pytest.mark.parametrize(
    "from_path", [True, pytest.param(False, marks=pytest.mark.skipolddriver)]
)
<<<<<<< HEAD
@pytest.mark.parametrize("from_path", [True, pytest.param(False, marks=pytest.mark.skipolddriver)])
@pytest.mark.parametrize("file_src", ['nation.impala.parquet'], indirect=['file_src'])
def test_put_copy_parquet_compressed(conn_cnx, from_path, file_src, request):
=======
@pytest.mark.parametrize("file_src", ["nation.impala.parquet"], indirect=["file_src"])
def test_put_copy_parquet_compressed(conn_cnx, db_parameters, from_path, file_src):
>>>>>>> bc9616ad
    """Puts and Copies parquet compressed files."""
    file_name, _, file_stream = file_src
    unique_name = random_string(3, prefix="test_put_copy_parquet_compressed_")

    def run(cnx, sql):
<<<<<<< HEAD
        sql = sql.format(name=unique_name)
        return cnx.cursor().execute(sql).fetchall()

    with conn_cnx() as cnx:
        run(cnx, "alter session set enable_parquet_filetype=true")
        request.addfinalizer(execute(conn_cnx, "alter session unset enable_parquet_filetype"))
        run(cnx, """
create table {name}
(value variant)
stage_file_format=(type='parquet')
""")
        request.addfinalizer(drop_table(conn_cnx, unique_name))
        for rec in put(cnx.cursor(), file_name, f"%{unique_name}",
                       from_path, file_stream=file_stream).fetchall():
            assert rec[-2] == 'UPLOADED'
            assert rec[4] == 'PARQUET'
            assert rec[5] == 'PARQUET'

        for rec in run(cnx, "copy into {name}"):
            assert rec[1] == 'LOADED'


@pytest.mark.parametrize("from_path", [True, pytest.param(False, marks=pytest.mark.skipolddriver)])
@pytest.mark.parametrize("file_src", ['TestOrcFile.test1.orc'], indirect=['file_src'])
def test_put_copy_orc_compressed(conn_cnx, from_path, file_src, request):
=======
        sql = sql.format(name=db_parameters["name"])
        return cnx.cursor().execute(sql).fetchall()

    with conn_cnx(
        user=db_parameters["user"],
        account=db_parameters["account"],
        password=db_parameters["password"],
    ) as cnx:
        run(cnx, "alter session set enable_parquet_filetype=true")
        run(
            cnx,
            """
create or replace table {name}
(value variant)
stage_file_format=(type='parquet')
""",
        )
        for rec in put(
            cnx.cursor(),
            file_name,
            f"%{db_parameters['name']}",
            from_path,
            file_stream=file_stream,
        ).fetchall():
            print(rec)
            assert rec[-2] == "UPLOADED"
            assert rec[4] == "PARQUET"
            assert rec[5] == "PARQUET"

        for rec in run(cnx, "copy into {name}"):
            print(rec)
            assert rec[1] == "LOADED"

        run(cnx, "drop table if exists {name}")
        run(cnx, "alter session unset enable_parquet_filetype")


@pytest.mark.parametrize(
    "from_path", [True, pytest.param(False, marks=pytest.mark.skipolddriver)]
)
@pytest.mark.parametrize("file_src", ["TestOrcFile.test1.orc"], indirect=["file_src"])
def test_put_copy_orc_compressed(conn_cnx, db_parameters, from_path, file_src):
>>>>>>> bc9616ad
    """Puts and Copies ORC compressed files."""
    file_name, _, file_stream = file_src
    unique_name = random_string(3, prefix="test_put_copy_orc_compressed_")

    def run(cnx, sql):
<<<<<<< HEAD
        sql = sql.format(name=unique_name)
        return cnx.cursor().execute(sql).fetchall()

    with conn_cnx() as cnx:
        run(cnx, """
create table {name} (value variant) stage_file_format=(type='orc')
""")
        request.addfinalizer(drop_table(conn_cnx, unique_name))
        for rec in put(cnx.cursor(), file_name, f"%{unique_name}",
                       from_path, file_stream=file_stream).fetchall():
            assert rec[-2] == 'UPLOADED'
            assert rec[4] == 'ORC'
            assert rec[5] == 'ORC'
        for rec in run(cnx, "copy into {name}"):
            assert rec[1] == 'LOADED'

=======
        sql = sql.format(name=db_parameters["name"])
        return cnx.cursor().execute(sql).fetchall()

    with conn_cnx(
        user=db_parameters["user"],
        account=db_parameters["account"],
        password=db_parameters["password"],
    ) as cnx:
        run(
            cnx,
            """
create or replace table {name} (value variant) stage_file_format=(type='orc')
""",
        )
        for rec in put(
            cnx.cursor(),
            file_name,
            f"%{db_parameters['name']}",
            from_path,
            file_stream=file_stream,
        ).fetchall():
            print(rec)
            assert rec[-2] == "UPLOADED"
            assert rec[4] == "ORC"
            assert rec[5] == "ORC"
        for rec in run(cnx, "copy into {name}"):
            print(rec)
            assert rec[1] == "LOADED"

        run(cnx, "drop table if exists {name}")

>>>>>>> bc9616ad

@pytest.mark.skipif(
    not CONNECTION_PARAMETERS_ADMIN, reason="Snowflake admin account is not accessible."
)
def test_copy_get(tmpdir, conn_cnx, request):
    """Copies and Gets a file."""
<<<<<<< HEAD
    unique_name = random_string(3, prefix="test_copy_get_")
    name_unload = unique_name + "_unload"
    tmp_dir = str(tmpdir.mkdir('copy_get_stage'))
    tmp_dir_user = str(tmpdir.mkdir('user_get'))
=======
    name_unload = db_parameters["name"] + "_unload"
    tmp_dir = str(tmpdir.mkdir("copy_get_stage"))
    tmp_dir_user = str(tmpdir.mkdir("user_get"))
>>>>>>> bc9616ad

    def run(cnx, sql):
        sql = sql.format(
            name_unload=name_unload,
            tmpdir=tmp_dir,
            tmp_dir_user=tmp_dir_user,
<<<<<<< HEAD
            name=unique_name)
        return cnx.cursor().execute(sql).fetchall()

    with conn_cnx() as cnx:
        run(cnx,
            "alter session set DISABLE_PUT_AND_GET_ON_EXTERNAL_STAGE=false")
        run(cnx, """
create table {name} (
=======
            name=db_parameters["name"],
        )
        return cnx.cursor().execute(sql).fetchall()

    with conn_cnx(
        user=db_parameters["user"],
        account=db_parameters["account"],
        password=db_parameters["password"],
    ) as cnx:
        run(cnx, "alter session set DISABLE_PUT_AND_GET_ON_EXTERNAL_STAGE=false")
        run(
            cnx,
            """
create or replace table {name} (
>>>>>>> bc9616ad
aa int,
dt date,
ts timestamp,
tsltz timestamp_ltz,
tsntz timestamp_ntz,
tstz timestamp_tz,
pct float,
ratio number(5,2))
<<<<<<< HEAD
""")
        request.addfinalizer(drop_table(conn_cnx, unique_name))
        run(cnx, """
create stage {name_unload}
=======
""",
        )
        run(
            cnx,
            """
create or replace stage {name_unload}
>>>>>>> bc9616ad
file_format = (
format_name = 'common.public.csv'
field_delimiter = '|'
error_on_column_count_mismatch=false);
<<<<<<< HEAD
""")
        request.addfinalizer(drop_stage(conn_cnx, name_unload))
=======
""",
        )
>>>>>>> bc9616ad
        current_time = datetime.datetime.utcnow()
        current_time = current_time.replace(tzinfo=pytz.timezone("America/Los_Angeles"))
        current_date = datetime.date.today()
        other_time = current_time.replace(tzinfo=pytz.timezone("Asia/Tokyo"))

        fmt = """
insert into {name}(aa, dt, tstz)
values(%(value)s,%(dt)s,%(tstz)s)
<<<<<<< HEAD
""".format(name=unique_name)
        cnx.cursor().executemany(fmt, [
            {'value': 6543, 'dt': current_date, 'tstz': other_time},
            {'value': 1234, 'dt': current_date, 'tstz': other_time},
        ])

        run(cnx, """
=======
""".format(
            name=db_parameters["name"]
        )
        cnx.cursor().executemany(
            fmt,
            [
                {"value": 6543, "dt": current_date, "tstz": other_time},
                {"value": 1234, "dt": current_date, "tstz": other_time},
            ],
        )

        run(
            cnx,
            """
>>>>>>> bc9616ad
copy into @{name_unload}/data_
from {name}
file_format=(
format_name='common.public.csv'
compression='gzip')
max_file_size=10000000
""",
        )
        ret = run(cnx, "get @{name_unload}/ file://{tmp_dir_user}/")

        assert ret[0][2] == "DOWNLOADED", "Failed to download"
        cnt = 0
        for _, _, _ in os.walk(tmp_dir_user):
            cnt += 1
        assert cnt > 0, "No file was downloaded"


@pytest.mark.flaky(reruns=3)
def test_put_copy_many_files(tmpdir, conn_cnx, request):
    """Puts and Copies many_files."""
    # generates N files
    number_of_files = 100
    number_of_lines = 1000
    tmp_dir = generate_k_lines_of_n_files(
        number_of_lines, number_of_files, tmp_dir=str(tmpdir.mkdir("data"))
    )

<<<<<<< HEAD
    files = os.path.join(tmp_dir, 'file*')
    unique_name = random_string(3, prefix="test_put_copy_many_files_")

    def run(cnx, sql):
        sql = sql.format(
            files=files.replace('\\', '\\\\'),
            name=unique_name)
        return cnx.cursor().execute(sql).fetchall()

    with conn_cnx() as cnx:
        run(cnx, """
=======
    files = os.path.join(tmp_dir, "file*")

    def run(cnx, sql):
        sql = sql.format(files=files.replace("\\", "\\\\"), name=db_parameters["name"])
        return cnx.cursor().execute(sql).fetchall()

    with conn_cnx(
        user=db_parameters["user"],
        account=db_parameters["account"],
        password=db_parameters["password"],
    ) as cnx:
        run(
            cnx,
            """
>>>>>>> bc9616ad
create or replace table {name} (
aa int,
dt date,
ts timestamp,
tsltz timestamp_ltz,
tsntz timestamp_ntz,
tstz timestamp_tz,
pct float,
ratio number(6,2))
<<<<<<< HEAD
""")
        request.addfinalizer(drop_table(conn_cnx, unique_name))
=======
""",
        )
>>>>>>> bc9616ad
        run(cnx, "put 'file://{files}' @%{name}")
        run(cnx, "copy into {name}")
        rows = 0
        for rec in run(cnx, "select count(*) from {name}"):
            rows += rec[0]
        assert rows == number_of_files * number_of_lines, "Number of rows"


@pytest.mark.aws
def test_put_copy_many_files_s3(tmpdir, conn_cnx, request):
    """[s3] Puts and Copies many files."""
    # generates N files
    number_of_files = 10
    number_of_lines = 1000
    tmp_dir = generate_k_lines_of_n_files(
        number_of_lines, number_of_files, tmp_dir=str(tmpdir.mkdir("data"))
    )

<<<<<<< HEAD
    files = os.path.join(tmp_dir, 'file*')
    unique_name = random_string(3, prefix="test_put_copy_many_files_s3_")

    def run(cnx, sql):
        sql = sql.format(
            files=files.replace('\\', '\\\\'),
            name=unique_name)
        return cnx.cursor().execute(sql).fetchall()

    with conn_cnx() as cnx:
        run(cnx, """
=======
    files = os.path.join(tmp_dir, "file*")

    def run(cnx, sql):
        sql = sql.format(files=files.replace("\\", "\\\\"), name=db_parameters["name"])
        return cnx.cursor().execute(sql).fetchall()

    with conn_cnx(
        user=db_parameters["user"],
        account=db_parameters["account"],
        password=db_parameters["password"],
    ) as cnx:
        run(
            cnx,
            """
>>>>>>> bc9616ad
create or replace table {name} (
aa int,
dt date,
ts timestamp,
tsltz timestamp_ltz,
tsntz timestamp_ntz,
tstz timestamp_tz,
pct float,
ratio number(6,2))
<<<<<<< HEAD
""")
    request.addfinalizer(drop_table(conn_cnx, unique_name))

    with conn_cnx() as cnx:
        run(cnx, "put 'file://{files}' @%{name}")
        run(cnx, "copy into {name}")

        rows = 0
        for rec in run(cnx, "select count(*) from {name}"):
            rows += rec[0]
        assert rows == number_of_files * number_of_lines, \
            'Number of rows'
=======
""",
        )
    try:
        with conn_cnx(
            user=db_parameters["user"],
            account=db_parameters["account"],
            password=db_parameters["password"],
        ) as cnx:
            run(cnx, "put 'file://{files}' @%{name}")
            run(cnx, "copy into {name}")

            rows = 0
            for rec in run(cnx, "select count(*) from {name}"):
                rows += rec[0]
            assert rows == number_of_files * number_of_lines, "Number of rows"
    finally:
        with conn_cnx(
            user=db_parameters["user"],
            account=db_parameters["account"],
            password=db_parameters["password"],
        ) as cnx:
            run(cnx, "drop table if exists {name}")
>>>>>>> bc9616ad


@pytest.mark.aws
@pytest.mark.azure
@pytest.mark.flaky(reruns=3)
<<<<<<< HEAD
def test_put_copy_duplicated_files_s3(tmpdir, conn_cnx, request):
=======
def test_put_copy_duplicated_files_s3(tmpdir, conn_cnx, db_parameters):
>>>>>>> bc9616ad
    """[s3] Puts and Copies duplicated files."""
    # generates N files
    number_of_files = 5
    number_of_lines = 100
    tmp_dir = generate_k_lines_of_n_files(
        number_of_lines, number_of_files, tmp_dir=str(tmpdir.mkdir("data"))
    )

<<<<<<< HEAD
    files = os.path.join(tmp_dir, 'file*')
    unique_name = random_string(3, prefix="test_put_copy_duplicated_files_s3_")

    def run(cnx, sql):
        sql = sql.format(
            files=files.replace('\\', '\\\\'),
            name=unique_name)
        return cnx.cursor().execute(sql, _raise_put_get_error=False).fetchall()

    with conn_cnx() as cnx:
        run(cnx, """
=======
    files = os.path.join(tmp_dir, "file*")

    def run(cnx, sql):
        sql = sql.format(files=files.replace("\\", "\\\\"), name=db_parameters["name"])
        return cnx.cursor().execute(sql, _raise_put_get_error=False).fetchall()

    with conn_cnx(
        user=db_parameters["user"],
        account=db_parameters["account"],
        password=db_parameters["password"],
    ) as cnx:
        run(
            cnx,
            """
>>>>>>> bc9616ad
create or replace table {name} (
aa int,
dt date,
ts timestamp,
tsltz timestamp_ltz,
tsntz timestamp_ntz,
tstz timestamp_tz,
pct float,
ratio number(6,2))
<<<<<<< HEAD
""")
        request.addfinalizer(drop_table(conn_cnx, unique_name))

    with conn_cnx() as cnx:
        success_cnt = 0
        skipped_cnt = 0
        for rec in run(cnx, "put 'file://{files}' @%{name}"):
            logger.info('rec=%s', rec)
            if rec[6] == 'UPLOADED':
                success_cnt += 1
            elif rec[6] == 'SKIPPED':
                skipped_cnt += 1
        assert success_cnt == number_of_files, 'uploaded files'
        assert skipped_cnt == 0, 'skipped files'

        deleted_cnt = 0
        run(cnx, "rm @%{name}/file0")
        deleted_cnt += 1
        run(cnx, "rm @%{name}/file1")
        deleted_cnt += 1
        run(cnx, "rm @%{name}/file2")
        deleted_cnt += 1

        success_cnt = 0
        skipped_cnt = 0
        for rec in run(cnx, "put 'file://{files}' @%{name}"):
            logger.info('rec=%s', rec)
            if rec[6] == 'UPLOADED':
                success_cnt += 1
            elif rec[6] == 'SKIPPED':
                skipped_cnt += 1
        assert success_cnt == deleted_cnt, \
            'uploaded files in the second time'
        assert skipped_cnt == number_of_files - deleted_cnt, \
            'skipped files in the second time'

        run(cnx, "copy into {name}")
        rows = 0
        for rec in run(cnx, "select count(*) from {name}"):
            rows += rec[0]
        assert rows == number_of_files * number_of_lines, \
            'Number of rows'
=======
""",
        )

    try:
        with conn_cnx(
            user=db_parameters["user"],
            account=db_parameters["account"],
            password=db_parameters["password"],
        ) as cnx:
            success_cnt = 0
            skipped_cnt = 0
            for rec in run(cnx, "put 'file://{files}' @%{name}"):
                logger.info("rec=%s", rec)
                if rec[6] == "UPLOADED":
                    success_cnt += 1
                elif rec[6] == "SKIPPED":
                    skipped_cnt += 1
            assert success_cnt == number_of_files, "uploaded files"
            assert skipped_cnt == 0, "skipped files"

            deleted_cnt = 0
            run(cnx, "rm @%{name}/file0")
            deleted_cnt += 1
            run(cnx, "rm @%{name}/file1")
            deleted_cnt += 1
            run(cnx, "rm @%{name}/file2")
            deleted_cnt += 1

            success_cnt = 0
            skipped_cnt = 0
            for rec in run(cnx, "put 'file://{files}' @%{name}"):
                logger.info("rec=%s", rec)
                if rec[6] == "UPLOADED":
                    success_cnt += 1
                elif rec[6] == "SKIPPED":
                    skipped_cnt += 1
            assert success_cnt == deleted_cnt, "uploaded files in the second time"
            assert (
                skipped_cnt == number_of_files - deleted_cnt
            ), "skipped files in the second time"

            run(cnx, "copy into {name}")
            rows = 0
            for rec in run(cnx, "select count(*) from {name}"):
                rows += rec[0]
            assert rows == number_of_files * number_of_lines, "Number of rows"
    finally:
        with conn_cnx(
            user=db_parameters["user"],
            account=db_parameters["account"],
            password=db_parameters["password"],
        ) as cnx:
            run(cnx, "drop table if exists {name}")
>>>>>>> bc9616ad


@pytest.mark.skipolddriver
@pytest.mark.aws
@pytest.mark.azure
def test_put_collision(tmpdir, conn_cnx, request):
    """File name collision test. The data set have the same file names but contents are different."""
    number_of_files = 5
    number_of_lines = 10
    # data set 1
    tmp_dir = generate_k_lines_of_n_files(
        number_of_lines,
        number_of_files,
        compress=True,
        tmp_dir=str(tmpdir.mkdir("data1")),
    )
    files1 = os.path.join(tmp_dir, "file*")

    # data set 2
    tmp_dir = generate_k_lines_of_n_files(
        number_of_lines,
        number_of_files,
        compress=True,
        tmp_dir=str(tmpdir.mkdir("data2")),
    )
    files2 = os.path.join(tmp_dir, "file*")

    stage_name = random_string(5, "test_put_collision_")
    request.addfinalizer(execute(conn_cnx, f"RM @~/{stage_name}"))

    with conn_cnx() as cnx:
<<<<<<< HEAD

        # upload all files
        success_cnt = 0
        skipped_cnt = 0
        for rec in cnx.cursor().execute("PUT 'file://{file}' @~/{stage_name}".format(
                file=files1.replace('\\', '\\\\'),
                stage_name=stage_name)):
            logger.info('rec=%s', rec)
            if rec[6] == 'UPLOADED':
                success_cnt += 1
            elif rec[6] == 'SKIPPED':
                skipped_cnt += 1
        assert success_cnt == number_of_files
        assert skipped_cnt == 0

        # will skip uploading all files
        success_cnt = 0
        skipped_cnt = 0
        for rec in cnx.cursor().execute("PUT 'file://{file}' @~/{stage_name}".format(
                file=files2.replace('\\', '\\\\'),
                stage_name=stage_name)):
            logger.info('rec=%s', rec)
            if rec[6] == 'UPLOADED':
                success_cnt += 1
            elif rec[6] == 'SKIPPED':
                skipped_cnt += 1
        assert success_cnt == 0
        assert skipped_cnt == number_of_files

        # will overwrite all files
        success_cnt = 0
        skipped_cnt = 0
        for rec in cnx.cursor().execute("PUT 'file://{file}' @~/{stage_name} OVERWRITE=true".format(
                file=files2.replace('\\', '\\\\'),
                stage_name=stage_name)):
            logger.info('rec=%s', rec)
            if rec[6] == 'UPLOADED':
                success_cnt += 1
            elif rec[6] == 'SKIPPED':
                skipped_cnt += 1
        assert success_cnt == number_of_files
        assert skipped_cnt == 0
=======
        cnx.cursor().execute("RM @~/{}".format(stage_name))
        try:
            # upload all files
            success_cnt = 0
            skipped_cnt = 0
            for rec in cnx.cursor().execute(
                "PUT 'file://{file}' @~/{stage_name}".format(
                    file=files1.replace("\\", "\\\\"), stage_name=stage_name
                )
            ):
                logger.info("rec=%s", rec)
                if rec[6] == "UPLOADED":
                    success_cnt += 1
                elif rec[6] == "SKIPPED":
                    skipped_cnt += 1
            assert success_cnt == number_of_files
            assert skipped_cnt == 0

            # will skip uploading all files
            success_cnt = 0
            skipped_cnt = 0
            for rec in cnx.cursor().execute(
                "PUT 'file://{file}' @~/{stage_name}".format(
                    file=files2.replace("\\", "\\\\"), stage_name=stage_name
                )
            ):
                logger.info("rec=%s", rec)
                if rec[6] == "UPLOADED":
                    success_cnt += 1
                elif rec[6] == "SKIPPED":
                    skipped_cnt += 1
            assert success_cnt == 0
            assert skipped_cnt == number_of_files

            # will overwrite all files
            success_cnt = 0
            skipped_cnt = 0
            for rec in cnx.cursor().execute(
                "PUT 'file://{file}' @~/{stage_name} OVERWRITE=true".format(
                    file=files2.replace("\\", "\\\\"), stage_name=stage_name
                )
            ):
                logger.info("rec=%s", rec)
                if rec[6] == "UPLOADED":
                    success_cnt += 1
                elif rec[6] == "SKIPPED":
                    skipped_cnt += 1
            assert success_cnt == number_of_files
            assert skipped_cnt == 0

        finally:
            with conn_cnx(
                user=db_parameters["user"],
                account=db_parameters["account"],
                password=db_parameters["password"],
            ) as cnx:
                cnx.cursor().execute("RM @~/{}".format(stage_name))
>>>>>>> bc9616ad


def _generate_huge_value_json(tmpdir, n=1, value_size=1):
    fname = str(tmpdir.join("test_put_get_huge_json"))
    f = gzip.open(fname, "wb")
    for i in range(n):
        logger.debug("adding a value in {}".format(i))
        f.write('{{"k":"{}"}}'.format(random_string(value_size)))
    f.close()
    return fname


def _huge_value_json_upload(tmpdir, conn_cnx, db_parameters):
    """(WIP) Huge json value data."""
    with conn_cnx() as cnx:
        json_table = db_parameters["name"] + "_json"
        cnx.cursor().execute(
            "create or replace table {table} (v variant)".format(table=json_table)
        )

        rows = 2
        size = 2000
        tmp_file = _generate_huge_value_json(tmpdir, n=rows, value_size=size)
        try:
            c = cnx.cursor()
            try:
                c.execute(
                    "put 'file://{tmp_file}' @%{name}".format(
                        tmp_file=tmp_file.replace("\\", "\\\\"), name=json_table
                    )
                )
                colmap = {}
                for index, item in enumerate(c.description):
                    colmap[item[0]] = index
                for rec in c:
                    source = rec[colmap["source"]]
                    logger.debug(source)
            finally:
                c.close()

            c = cnx.cursor()
            try:
                c.execute(
                    "copy into {name} on_error='skip_file' file_format=(type='json')".format(
                        name=json_table
                    )
                )
                cnt = 0
                rec = []
                for rec in c:
                    logger.debug(rec)
                    cnt += 1
                assert rec[1] == "LOAD_FAILED", "Loading huge value json should fail"
                assert cnt == 1, "Number of PUT files"
            finally:
                c.close()

            c = cnx.cursor()
            try:
                c.execute("select count(*) from {name}".format(name=json_table))
                cnt = -1
                for rec in c:
                    cnt = rec[0]
                assert cnt == 0, "Number of copied rows"
            finally:
                c.close()

            cnx.cursor().execute(
                "drop table if exists {table}".format(table=json_table)
            )
        finally:
            os.unlink(tmp_file)


@pytest.mark.aws
@pytest.mark.flaky(reruns=3)
def test_put_get_large_files_s3(tmpdir, conn_cnx):
    """[s3] Puts and Gets Large files."""
    number_of_files = 3
    number_of_lines = 200000
    tmp_dir = generate_k_lines_of_n_files(
        number_of_lines, number_of_files, tmp_dir=str(tmpdir.mkdir("data"))
    )

    files = os.path.join(tmp_dir, "file*")
    output_dir = os.path.join(tmp_dir, "output_dir")
    os.makedirs(output_dir)
    unique_name = random_string(3, prefix="test_put_get_large_files_s3_")

    class cb(SnowflakeProgressPercentage):
        def __init__(self, filename, filesize, **_):
            pass

        def __call__(self, bytes_amount):
            pass

    def run(cnx, sql):
<<<<<<< HEAD
        return cnx.cursor().execute(
            sql.format(
                files=files.replace('\\', '\\\\'),
                dir=unique_name,
                output_dir=output_dir.replace('\\', '\\\\')),
            _put_callback_output_stream=sys.stdout,
            _get_callback_output_stream=sys.stdout,
            _get_callback=cb,
            _put_callback=cb).fetchall()

    with conn_cnx() as cnx:
=======
        return (
            cnx.cursor()
            .execute(
                sql.format(
                    files=files.replace("\\", "\\\\"),
                    dir=db_parameters["name"],
                    output_dir=output_dir.replace("\\", "\\\\"),
                ),
                _put_callback_output_stream=sys.stdout,
                _get_callback_output_stream=sys.stdout,
                _get_callback=cb,
                _put_callback=cb,
            )
            .fetchall()
        )

    with conn_cnx(
        user=db_parameters["user"],
        account=db_parameters["account"],
        password=db_parameters["password"],
    ) as cnx:
>>>>>>> bc9616ad
        try:
            run(cnx, "PUT 'file://{files}' @~/{dir}")
            all_recs = []
            for _ in range(100):
                all_recs = run(cnx, "LIST @~/{dir}")
                if len(all_recs) == number_of_files:
                    break
                time.sleep(1)
            else:
                pytest.fail(
                    "cannot list all files. Potentially "
                    "PUT command missed uploading Files: {}".format(all_recs)
                )
            all_recs = run(cnx, "GET @~/{dir} 'file://{output_dir}'")
            assert len(all_recs) == number_of_files
            assert all([rec[2] == "DOWNLOADED" for rec in all_recs])
        finally:
            run(cnx, "RM @~/{dir}")


@pytest.mark.aws
@pytest.mark.azure
<<<<<<< HEAD
@pytest.mark.parametrize("from_path", [True, pytest.param(False, marks=pytest.mark.skipolddriver)])
@pytest.mark.parametrize("file_src", ['put_get_1.txt'], indirect=['file_src'])
def test_put_get_with_hint(tmpdir, conn_cnx, from_path, file_src):
=======
@pytest.mark.parametrize(
    "from_path", [True, pytest.param(False, marks=pytest.mark.skipolddriver)]
)
@pytest.mark.parametrize("file_src", ["put_get_1.txt"], indirect=["file_src"])
def test_put_get_with_hint(tmpdir, conn_cnx, db_parameters, from_path, file_src):
>>>>>>> bc9616ad
    """SNOW-15153: PUTs and GETs with hint."""
    tmp_dir = str(tmpdir.mkdir("put_get_with_hint"))
    file_name, file_size, file_stream = file_src
    unique_name = random_string(7, prefix="test_put_get_with_hint_")

    def run(cnx, sql, _is_put_get=None):
        sql = sql.format(
<<<<<<< HEAD
            local_dir=tmp_dir.replace('\\', '\\\\'),
            name=unique_name)
        return cnx.cursor().execute(sql, _is_put_get=_is_put_get).fetchone()

    with conn_cnx() as cnx:
        # regular PUT case
        ret = put(cnx.cursor(), file_name, f"~/{unique_name}", from_path, file_stream=file_stream).fetchone()
        assert ret[0] == os.path.basename(file_name), 'PUT filename'
=======
            local_dir=tmp_dir.replace("\\", "\\\\"), name=db_parameters["name"]
        )
        return cnx.cursor().execute(sql, _is_put_get=_is_put_get).fetchone()

    with conn_cnx(
        user=db_parameters["user"],
        account=db_parameters["account"],
        password=db_parameters["password"],
    ) as cnx:
        # regular PUT case
        ret = put(
            cnx.cursor(),
            file_name,
            f"~/{db_parameters['name']}",
            from_path,
            file_stream=file_stream,
        ).fetchone()
        assert ret[0] == os.path.basename(file_name), "PUT filename"
>>>>>>> bc9616ad
        # clean up a file
        ret = run(cnx, "RM @~/{name}")
        assert ret[0].endswith(os.path.basename(file_name) + ".gz"), "RM filename"

        # PUT detection failure
        with pytest.raises(ProgrammingError):
<<<<<<< HEAD
            put(cnx.cursor(), file_name, f"~/{unique_name}", from_path, commented=True, file_stream=file_stream)

        # PUT with hint
        ret = put(cnx.cursor(), file_name, f"~/{unique_name}", from_path,
                  file_stream=file_stream, _is_put_get=True).fetchone()
        assert ret[0] == os.path.basename(file_name), 'PUT filename'
=======
            put(
                cnx.cursor(),
                file_name,
                f"~/{db_parameters['name']}",
                from_path,
                commented=True,
                file_stream=file_stream,
            )

        # PUT with hint
        ret = put(
            cnx.cursor(),
            file_name,
            f"~/{db_parameters['name']}",
            from_path,
            file_stream=file_stream,
            _is_put_get=True,
        ).fetchone()
        assert ret[0] == os.path.basename(file_name), "PUT filename"
>>>>>>> bc9616ad

        # GET detection failure
        commented_get_sql = """
--- test comments
GET @~/{name} file://{local_dir}"""

        with pytest.raises(ProgrammingError):
            run(cnx, commented_get_sql)

        # GET with hint
        ret = run(cnx, commented_get_sql, _is_put_get=True)
        assert ret[0] == os.path.basename(file_name) + ".gz", "GET filename"<|MERGE_RESOLUTION|>--- conflicted
+++ resolved
@@ -46,38 +46,14 @@
     stream.close()
 
 
-<<<<<<< HEAD
-@pytest.mark.parametrize("from_path", [True, pytest.param(False, marks=pytest.mark.skipolddriver)])
-@pytest.mark.parametrize("file_src", ['put_get_1.txt'], indirect=['file_src'])
+@pytest.mark.parametrize(
+    "from_path", [True, pytest.param(False, marks=pytest.mark.skipolddriver)]
+)
+@pytest.mark.parametrize("file_src", ["put_get_1.txt"], indirect=["file_src"])
 def test_put_copy0(conn_cnx, from_path, file_src, request):
     """Puts and Copies a file."""
     file_path, _, file_stream = file_src
     unique_name = random_string(3, prefix="test_put_copy0_")
-    kwargs = {'_put_callback': SnowflakeS3ProgressPercentage,
-              '_get_callback': SnowflakeS3ProgressPercentage,
-              '_put_azure_callback': SnowflakeAzureProgressPercentage,
-              '_get_azure_callback': SnowflakeAzureProgressPercentage,
-              'file_stream': file_stream}
-
-    def run(cnx, sql):
-        sql = sql.format(name=unique_name)
-        return cnx.cursor().execute(sql).fetchall()
-
-    def run_with_cursor(cnx, sql):
-        sql = sql.format(name=unique_name)
-        c = cnx.cursor(DictCursor)
-        return c, c.execute(sql).fetchall()
-
-    with conn_cnx() as cnx:
-        run(cnx, """
-=======
-@pytest.mark.parametrize(
-    "from_path", [True, pytest.param(False, marks=pytest.mark.skipolddriver)]
-)
-@pytest.mark.parametrize("file_src", ["put_get_1.txt"], indirect=["file_src"])
-def test_put_copy0(conn_cnx, db_parameters, from_path, file_src):
-    """Puts and Copies a file."""
-    file_path, _, file_stream = file_src
     kwargs = {
         "_put_callback": SnowflakeS3ProgressPercentage,
         "_get_callback": SnowflakeS3ProgressPercentage,
@@ -87,23 +63,18 @@
     }
 
     def run(cnx, sql):
-        sql = sql.format(name=db_parameters["name"])
+        sql = sql.format(name=unique_name)
         return cnx.cursor().execute(sql).fetchall()
 
     def run_with_cursor(cnx, sql):
-        sql = sql.format(name=db_parameters["name"])
+        sql = sql.format(name=unique_name)
         c = cnx.cursor(DictCursor)
         return c, c.execute(sql).fetchall()
 
-    with conn_cnx(
-        user=db_parameters["user"],
-        account=db_parameters["account"],
-        password=db_parameters["password"],
-    ) as cnx:
+    with conn_cnx() as cnx:
         run(
             cnx,
             """
->>>>>>> bc9616ad
 create table {name} (
 aa int,
 dt date,
@@ -113,21 +84,12 @@
 tstz timestamp_tz,
 pct float,
 ratio number(5,2))
-<<<<<<< HEAD
-""")
+""",
+        )
         request.addfinalizer(drop_table(conn_cnx, unique_name))
 
         with cnx.cursor(DictCursor) as csr:
             ret = put(csr, file_path, f"%{unique_name}", from_path, **kwargs).fetchall()
-=======
-""",
-        )
-
-        with cnx.cursor(DictCursor) as csr:
-            ret = put(
-                csr, file_path, f"%{db_parameters['name']}", from_path, **kwargs
-            ).fetchall()
->>>>>>> bc9616ad
             assert csr.is_file_transfer, "PUT"
             assert len(ret) == 1, "Upload one file"
             assert ret[0]["source"] == os.path.basename(file_path), "File name"
@@ -138,27 +100,17 @@
 
         assert ret[0]["rows_loaded"] == 3, "Failed to load 3 rows of data"
 
-<<<<<<< HEAD
-
-@pytest.mark.parametrize("from_path", [True, pytest.param(False, marks=pytest.mark.skipolddriver)])
-@pytest.mark.parametrize("file_src", ['gzip_sample.txt.gz'], indirect=['file_src'])
-def test_put_copy_compressed(conn_cnx, from_path, file_src, request):
-=======
-        run(cnx, "drop table if exists {name}")
-
 
 @pytest.mark.parametrize(
     "from_path", [True, pytest.param(False, marks=pytest.mark.skipolddriver)]
 )
 @pytest.mark.parametrize("file_src", ["gzip_sample.txt.gz"], indirect=["file_src"])
-def test_put_copy_compressed(conn_cnx, db_parameters, from_path, file_src):
->>>>>>> bc9616ad
+def test_put_copy_compressed(conn_cnx, from_path, file_src, request):
     """Puts and Copies compressed files."""
     file_name, file_size, file_stream = file_src
     unique_name = random_string(3, prefix="test_put_copy_compressed_")
 
     def run(cnx, sql):
-<<<<<<< HEAD
         sql = sql.format(name=unique_name)
         return cnx.cursor(DictCursor).execute(sql).fetchall()
 
@@ -166,59 +118,28 @@
         run(cnx, "create table {name} (value string)")
         request.addfinalizer(drop_table(conn_cnx, unique_name))
         with cnx.cursor(DictCursor) as csr:
-            ret = put(csr, file_name, f"%{unique_name}",
-                      from_path, file_stream=file_stream).fetchall()
-            assert ret[0]['source'] == os.path.basename(file_name), "File name"
-            assert ret[0]['source_size'] == file_size, "File size"
-            assert ret[0]['status'] == 'UPLOADED'
-=======
-        sql = sql.format(name=db_parameters["name"])
-        return cnx.cursor(DictCursor).execute(sql).fetchall()
-
-    with conn_cnx(
-        user=db_parameters["user"],
-        account=db_parameters["account"],
-        password=db_parameters["password"],
-    ) as cnx:
-        run(cnx, "create or replace table {name} (value string)")
-        with cnx.cursor(DictCursor) as csr:
             ret = put(
-                csr,
-                file_name,
-                f"%{db_parameters['name']}",
-                from_path,
-                file_stream=file_stream,
+                csr, file_name, f"%{unique_name}", from_path, file_stream=file_stream
             ).fetchall()
             assert ret[0]["source"] == os.path.basename(file_name), "File name"
             assert ret[0]["source_size"] == file_size, "File size"
             assert ret[0]["status"] == "UPLOADED"
->>>>>>> bc9616ad
         ret = run(cnx, "copy into {name}")
         assert len(ret) == 1 and ret[0]["status"] == "LOADED", "Failed to load data"
         assert ret[0]["rows_loaded"] == 1, "Failed to load 1 rows of data"
 
-<<<<<<< HEAD
-=======
-        run(cnx, "drop table if exists {name}")
-
->>>>>>> bc9616ad
 
 @pytest.mark.parametrize(
     "from_path", [True, pytest.param(False, marks=pytest.mark.skipolddriver)]
 )
-<<<<<<< HEAD
-def test_put_copy_bz2_compressed(conn_cnx, from_path, file_src, request):
-=======
 @pytest.mark.parametrize("file_src", ["bzip2_sample.txt.bz2"], indirect=["file_src"])
 @pytest.mark.skip(reason="BZ2 is not detected in this test case. Need investigation")
-def test_put_copy_bz2_compressed(conn_cnx, db_parameters, from_path, file_src):
->>>>>>> bc9616ad
+def test_put_copy_bz2_compressed(conn_cnx, from_path, file_src, request):
     """Put and Copy bz2 compressed files."""
     file_name, _, file_stream = file_src
     unique_name = random_string(3, prefix="test_put_copy_bz2_compressed_")
 
     def run(cnx, sql):
-<<<<<<< HEAD
         sql = sql.format(name=unique_name)
         return cnx.cursor().execute(sql).fetchall()
 
@@ -226,149 +147,80 @@
         run(cnx, "create table {name} (value string)")
         request.addfinalizer(drop_table(conn_cnx, unique_name))
 
-        for rec in put(cnx.cursor(), file_name, f"%{unique_name}",
-                       from_path, file_stream=file_stream).fetchall():
-            assert rec[-2] == 'UPLOADED'
-
-        for rec in run(cnx, "copy into {name}"):
-            assert rec[1] == 'LOADED'
-
-
-@pytest.mark.parametrize("from_path", [True, pytest.param(False, marks=pytest.mark.skipolddriver)])
-@pytest.mark.parametrize("file_src", ['brotli_sample.txt.br'], indirect=['file_src'])
-def test_put_copy_brotli_compressed(conn_cnx, from_path, file_src, request):
-=======
-        sql = sql.format(name=db_parameters["name"])
-        return cnx.cursor().execute(sql).fetchall()
-
-    with conn_cnx(
-        user=db_parameters["user"],
-        account=db_parameters["account"],
-        password=db_parameters["password"],
-    ) as cnx:
-        run(cnx, "create or replace table {name} (value string)")
         for rec in put(
             cnx.cursor(),
             file_name,
-            f"%{db_parameters['name']}",
+            f"%{unique_name}",
+            from_path,
+            file_stream=file_stream,
+        ).fetchall():
+            assert rec[-2] == "UPLOADED"
+
+        for rec in run(cnx, "copy into {name}"):
+            assert rec[1] == "LOADED"
+
+
+@pytest.mark.parametrize(
+    "from_path", [True, pytest.param(False, marks=pytest.mark.skipolddriver)]
+)
+@pytest.mark.parametrize("file_src", ["brotli_sample.txt.br"], indirect=["file_src"])
+def test_put_copy_brotli_compressed(conn_cnx, from_path, file_src, request):
+    """Puts and Copies brotli compressed files."""
+    file_name, _, file_stream = file_src
+    unique_name = random_string(3, prefix="test_put_copy_brotli_compressed_")
+
+    def run(cnx, sql):
+        sql = sql.format(name=unique_name)
+        return cnx.cursor().execute(sql).fetchall()
+
+    with conn_cnx() as cnx:
+
+        run(cnx, "create table {name} (value string)")
+        request.addfinalizer(drop_table(conn_cnx, unique_name))
+        for rec in put(
+            cnx.cursor(),
+            file_name,
+            f"%{unique_name}",
             from_path,
             file_stream=file_stream,
         ).fetchall():
             print(rec)
             assert rec[-2] == "UPLOADED"
 
-        for rec in run(cnx, "copy into {name}"):
+        for rec in run(cnx, "copy into {name} file_format=(compression='BROTLI')"):
             print(rec)
             assert rec[1] == "LOADED"
 
-        run(cnx, "drop table if exists {name}")
-
 
 @pytest.mark.parametrize(
     "from_path", [True, pytest.param(False, marks=pytest.mark.skipolddriver)]
 )
-@pytest.mark.parametrize("file_src", ["brotli_sample.txt.br"], indirect=["file_src"])
-def test_put_copy_brotli_compressed(conn_cnx, db_parameters, from_path, file_src):
->>>>>>> bc9616ad
-    """Puts and Copies brotli compressed files."""
+@pytest.mark.parametrize("file_src", ["zstd_sample.txt.zst"], indirect=["file_src"])
+def test_put_copy_zstd_compressed(conn_cnx, from_path, file_src, request):
+    """Puts and Copies zstd compressed files."""
     file_name, _, file_stream = file_src
-    unique_name = random_string(3, prefix="test_put_copy_brotli_compressed_")
-
-    def run(cnx, sql):
-<<<<<<< HEAD
+    unique_name = random_string(3, prefix="test_put_copy_zstd_compressed_")
+
+    def run(cnx, sql):
         sql = sql.format(name=unique_name)
         return cnx.cursor().execute(sql).fetchall()
 
     with conn_cnx() as cnx:
-
         run(cnx, "create table {name} (value string)")
         request.addfinalizer(drop_table(conn_cnx, unique_name))
-        for rec in put(cnx.cursor(), file_name, f"%{unique_name}",
-                       from_path, file_stream=file_stream).fetchall():
-=======
-        sql = sql.format(name=db_parameters["name"])
-        return cnx.cursor().execute(sql).fetchall()
-
-    with conn_cnx(
-        user=db_parameters["user"],
-        account=db_parameters["account"],
-        password=db_parameters["password"],
-    ) as cnx:
-
-        run(cnx, "create or replace table {name} (value string)")
         for rec in put(
             cnx.cursor(),
             file_name,
-            f"%{db_parameters['name']}",
+            f"%{unique_name}",
             from_path,
             file_stream=file_stream,
         ).fetchall():
->>>>>>> bc9616ad
-            print(rec)
-            assert rec[-2] == "UPLOADED"
-
-        for rec in run(cnx, "copy into {name} file_format=(compression='BROTLI')"):
-            print(rec)
-            assert rec[1] == "LOADED"
-
-<<<<<<< HEAD
-
-@pytest.mark.parametrize("from_path", [True, pytest.param(False, marks=pytest.mark.skipolddriver)])
-@pytest.mark.parametrize("file_src", ['zstd_sample.txt.zst'], indirect=['file_src'])
-def test_put_copy_zstd_compressed(conn_cnx, from_path, file_src, request):
-=======
-        run(cnx, "drop table if exists {name}")
-
-
-@pytest.mark.parametrize(
-    "from_path", [True, pytest.param(False, marks=pytest.mark.skipolddriver)]
-)
-@pytest.mark.parametrize("file_src", ["zstd_sample.txt.zst"], indirect=["file_src"])
-def test_put_copy_zstd_compressed(conn_cnx, db_parameters, from_path, file_src):
->>>>>>> bc9616ad
-    """Puts and Copies zstd compressed files."""
-    file_name, _, file_stream = file_src
-    unique_name = random_string(3, prefix="test_put_copy_zstd_compressed_")
-
-    def run(cnx, sql):
-<<<<<<< HEAD
-        sql = sql.format(name=unique_name)
-        return cnx.cursor().execute(sql).fetchall()
-
-    with conn_cnx() as cnx:
-        run(cnx, "create table {name} (value string)")
-        request.addfinalizer(drop_table(conn_cnx, unique_name))
-        for rec in put(cnx.cursor(), file_name, f"%{unique_name}",
-                       from_path, file_stream=file_stream).fetchall():
-=======
-        sql = sql.format(name=db_parameters["name"])
-        return cnx.cursor().execute(sql).fetchall()
-
-    with conn_cnx(
-        user=db_parameters["user"],
-        account=db_parameters["account"],
-        password=db_parameters["password"],
-    ) as cnx:
-        run(cnx, "create or replace table {name} (value string)")
-        for rec in put(
-            cnx.cursor(),
-            file_name,
-            f"%{db_parameters['name']}",
-            from_path,
-            file_stream=file_stream,
-        ).fetchall():
->>>>>>> bc9616ad
             print(rec)
             assert rec[-2] == "UPLOADED"
         for rec in run(cnx, "copy into {name} file_format=(compression='ZSTD')"):
             print(rec)
             assert rec[1] == "LOADED"
 
-<<<<<<< HEAD
-=======
-        run(cnx, "drop table if exists {name}")
-
->>>>>>> bc9616ad
 
 @pytest.mark.skipif(
     not CONNECTION_PARAMETERS_ADMIN, reason="Snowflake admin account is not accessible."
@@ -376,191 +228,105 @@
 @pytest.mark.parametrize(
     "from_path", [True, pytest.param(False, marks=pytest.mark.skipolddriver)]
 )
-<<<<<<< HEAD
-@pytest.mark.parametrize("from_path", [True, pytest.param(False, marks=pytest.mark.skipolddriver)])
-@pytest.mark.parametrize("file_src", ['nation.impala.parquet'], indirect=['file_src'])
+@pytest.mark.parametrize("file_src", ["nation.impala.parquet"], indirect=["file_src"])
 def test_put_copy_parquet_compressed(conn_cnx, from_path, file_src, request):
-=======
-@pytest.mark.parametrize("file_src", ["nation.impala.parquet"], indirect=["file_src"])
-def test_put_copy_parquet_compressed(conn_cnx, db_parameters, from_path, file_src):
->>>>>>> bc9616ad
     """Puts and Copies parquet compressed files."""
     file_name, _, file_stream = file_src
     unique_name = random_string(3, prefix="test_put_copy_parquet_compressed_")
 
     def run(cnx, sql):
-<<<<<<< HEAD
         sql = sql.format(name=unique_name)
         return cnx.cursor().execute(sql).fetchall()
 
     with conn_cnx() as cnx:
         run(cnx, "alter session set enable_parquet_filetype=true")
-        request.addfinalizer(execute(conn_cnx, "alter session unset enable_parquet_filetype"))
-        run(cnx, """
+        request.addfinalizer(
+            execute(conn_cnx, "alter session unset enable_parquet_filetype")
+        )
+        run(
+            cnx,
+            """
 create table {name}
 (value variant)
 stage_file_format=(type='parquet')
-""")
-        request.addfinalizer(drop_table(conn_cnx, unique_name))
-        for rec in put(cnx.cursor(), file_name, f"%{unique_name}",
-                       from_path, file_stream=file_stream).fetchall():
-            assert rec[-2] == 'UPLOADED'
-            assert rec[4] == 'PARQUET'
-            assert rec[5] == 'PARQUET'
+""",
+        )
+        request.addfinalizer(drop_table(conn_cnx, unique_name))
+        for rec in put(
+            cnx.cursor(),
+            file_name,
+            f"%{unique_name}",
+            from_path,
+            file_stream=file_stream,
+        ).fetchall():
+            assert rec[-2] == "UPLOADED"
+            assert rec[4] == "PARQUET"
+            assert rec[5] == "PARQUET"
 
         for rec in run(cnx, "copy into {name}"):
-            assert rec[1] == 'LOADED'
-
-
-@pytest.mark.parametrize("from_path", [True, pytest.param(False, marks=pytest.mark.skipolddriver)])
-@pytest.mark.parametrize("file_src", ['TestOrcFile.test1.orc'], indirect=['file_src'])
+            assert rec[1] == "LOADED"
+
+
+@pytest.mark.parametrize(
+    "from_path", [True, pytest.param(False, marks=pytest.mark.skipolddriver)]
+)
+@pytest.mark.parametrize("file_src", ["TestOrcFile.test1.orc"], indirect=["file_src"])
 def test_put_copy_orc_compressed(conn_cnx, from_path, file_src, request):
-=======
-        sql = sql.format(name=db_parameters["name"])
+    """Puts and Copies ORC compressed files."""
+    file_name, _, file_stream = file_src
+    unique_name = random_string(3, prefix="test_put_copy_orc_compressed_")
+
+    def run(cnx, sql):
+        sql = sql.format(name=unique_name)
         return cnx.cursor().execute(sql).fetchall()
 
-    with conn_cnx(
-        user=db_parameters["user"],
-        account=db_parameters["account"],
-        password=db_parameters["password"],
-    ) as cnx:
-        run(cnx, "alter session set enable_parquet_filetype=true")
+    with conn_cnx() as cnx:
         run(
             cnx,
             """
-create or replace table {name}
-(value variant)
-stage_file_format=(type='parquet')
+create table {name} (value variant) stage_file_format=(type='orc')
 """,
         )
+        request.addfinalizer(drop_table(conn_cnx, unique_name))
         for rec in put(
             cnx.cursor(),
             file_name,
-            f"%{db_parameters['name']}",
+            f"%{unique_name}",
             from_path,
             file_stream=file_stream,
         ).fetchall():
-            print(rec)
-            assert rec[-2] == "UPLOADED"
-            assert rec[4] == "PARQUET"
-            assert rec[5] == "PARQUET"
-
-        for rec in run(cnx, "copy into {name}"):
-            print(rec)
-            assert rec[1] == "LOADED"
-
-        run(cnx, "drop table if exists {name}")
-        run(cnx, "alter session unset enable_parquet_filetype")
-
-
-@pytest.mark.parametrize(
-    "from_path", [True, pytest.param(False, marks=pytest.mark.skipolddriver)]
-)
-@pytest.mark.parametrize("file_src", ["TestOrcFile.test1.orc"], indirect=["file_src"])
-def test_put_copy_orc_compressed(conn_cnx, db_parameters, from_path, file_src):
->>>>>>> bc9616ad
-    """Puts and Copies ORC compressed files."""
-    file_name, _, file_stream = file_src
-    unique_name = random_string(3, prefix="test_put_copy_orc_compressed_")
-
-    def run(cnx, sql):
-<<<<<<< HEAD
-        sql = sql.format(name=unique_name)
-        return cnx.cursor().execute(sql).fetchall()
-
-    with conn_cnx() as cnx:
-        run(cnx, """
-create table {name} (value variant) stage_file_format=(type='orc')
-""")
-        request.addfinalizer(drop_table(conn_cnx, unique_name))
-        for rec in put(cnx.cursor(), file_name, f"%{unique_name}",
-                       from_path, file_stream=file_stream).fetchall():
-            assert rec[-2] == 'UPLOADED'
-            assert rec[4] == 'ORC'
-            assert rec[5] == 'ORC'
-        for rec in run(cnx, "copy into {name}"):
-            assert rec[1] == 'LOADED'
-
-=======
-        sql = sql.format(name=db_parameters["name"])
-        return cnx.cursor().execute(sql).fetchall()
-
-    with conn_cnx(
-        user=db_parameters["user"],
-        account=db_parameters["account"],
-        password=db_parameters["password"],
-    ) as cnx:
-        run(
-            cnx,
-            """
-create or replace table {name} (value variant) stage_file_format=(type='orc')
-""",
-        )
-        for rec in put(
-            cnx.cursor(),
-            file_name,
-            f"%{db_parameters['name']}",
-            from_path,
-            file_stream=file_stream,
-        ).fetchall():
-            print(rec)
             assert rec[-2] == "UPLOADED"
             assert rec[4] == "ORC"
             assert rec[5] == "ORC"
         for rec in run(cnx, "copy into {name}"):
-            print(rec)
             assert rec[1] == "LOADED"
 
-        run(cnx, "drop table if exists {name}")
-
->>>>>>> bc9616ad
 
 @pytest.mark.skipif(
     not CONNECTION_PARAMETERS_ADMIN, reason="Snowflake admin account is not accessible."
 )
 def test_copy_get(tmpdir, conn_cnx, request):
     """Copies and Gets a file."""
-<<<<<<< HEAD
     unique_name = random_string(3, prefix="test_copy_get_")
     name_unload = unique_name + "_unload"
-    tmp_dir = str(tmpdir.mkdir('copy_get_stage'))
-    tmp_dir_user = str(tmpdir.mkdir('user_get'))
-=======
-    name_unload = db_parameters["name"] + "_unload"
     tmp_dir = str(tmpdir.mkdir("copy_get_stage"))
     tmp_dir_user = str(tmpdir.mkdir("user_get"))
->>>>>>> bc9616ad
 
     def run(cnx, sql):
         sql = sql.format(
             name_unload=name_unload,
             tmpdir=tmp_dir,
             tmp_dir_user=tmp_dir_user,
-<<<<<<< HEAD
-            name=unique_name)
+            name=unique_name,
+        )
         return cnx.cursor().execute(sql).fetchall()
 
     with conn_cnx() as cnx:
-        run(cnx,
-            "alter session set DISABLE_PUT_AND_GET_ON_EXTERNAL_STAGE=false")
-        run(cnx, """
-create table {name} (
-=======
-            name=db_parameters["name"],
-        )
-        return cnx.cursor().execute(sql).fetchall()
-
-    with conn_cnx(
-        user=db_parameters["user"],
-        account=db_parameters["account"],
-        password=db_parameters["password"],
-    ) as cnx:
         run(cnx, "alter session set DISABLE_PUT_AND_GET_ON_EXTERNAL_STAGE=false")
         run(
             cnx,
             """
-create or replace table {name} (
->>>>>>> bc9616ad
+create table {name} (
 aa int,
 dt date,
 ts timestamp,
@@ -569,30 +335,20 @@
 tstz timestamp_tz,
 pct float,
 ratio number(5,2))
-<<<<<<< HEAD
-""")
-        request.addfinalizer(drop_table(conn_cnx, unique_name))
-        run(cnx, """
-create stage {name_unload}
-=======
 """,
         )
+        request.addfinalizer(drop_table(conn_cnx, unique_name))
         run(
             cnx,
             """
-create or replace stage {name_unload}
->>>>>>> bc9616ad
+create stage {name_unload}
 file_format = (
 format_name = 'common.public.csv'
 field_delimiter = '|'
 error_on_column_count_mismatch=false);
-<<<<<<< HEAD
-""")
+""",
+        )
         request.addfinalizer(drop_stage(conn_cnx, name_unload))
-=======
-""",
-        )
->>>>>>> bc9616ad
         current_time = datetime.datetime.utcnow()
         current_time = current_time.replace(tzinfo=pytz.timezone("America/Los_Angeles"))
         current_date = datetime.date.today()
@@ -601,17 +357,8 @@
         fmt = """
 insert into {name}(aa, dt, tstz)
 values(%(value)s,%(dt)s,%(tstz)s)
-<<<<<<< HEAD
-""".format(name=unique_name)
-        cnx.cursor().executemany(fmt, [
-            {'value': 6543, 'dt': current_date, 'tstz': other_time},
-            {'value': 1234, 'dt': current_date, 'tstz': other_time},
-        ])
-
-        run(cnx, """
-=======
 """.format(
-            name=db_parameters["name"]
+            name=unique_name
         )
         cnx.cursor().executemany(
             fmt,
@@ -624,7 +371,6 @@
         run(
             cnx,
             """
->>>>>>> bc9616ad
 copy into @{name_unload}/data_
 from {name}
 file_format=(
@@ -652,34 +398,17 @@
         number_of_lines, number_of_files, tmp_dir=str(tmpdir.mkdir("data"))
     )
 
-<<<<<<< HEAD
-    files = os.path.join(tmp_dir, 'file*')
+    files = os.path.join(tmp_dir, "file*")
     unique_name = random_string(3, prefix="test_put_copy_many_files_")
 
     def run(cnx, sql):
-        sql = sql.format(
-            files=files.replace('\\', '\\\\'),
-            name=unique_name)
+        sql = sql.format(files=files.replace("\\", "\\\\"), name=unique_name)
         return cnx.cursor().execute(sql).fetchall()
 
     with conn_cnx() as cnx:
-        run(cnx, """
-=======
-    files = os.path.join(tmp_dir, "file*")
-
-    def run(cnx, sql):
-        sql = sql.format(files=files.replace("\\", "\\\\"), name=db_parameters["name"])
-        return cnx.cursor().execute(sql).fetchall()
-
-    with conn_cnx(
-        user=db_parameters["user"],
-        account=db_parameters["account"],
-        password=db_parameters["password"],
-    ) as cnx:
         run(
             cnx,
             """
->>>>>>> bc9616ad
 create or replace table {name} (
 aa int,
 dt date,
@@ -689,13 +418,9 @@
 tstz timestamp_tz,
 pct float,
 ratio number(6,2))
-<<<<<<< HEAD
-""")
-        request.addfinalizer(drop_table(conn_cnx, unique_name))
-=======
 """,
         )
->>>>>>> bc9616ad
+        request.addfinalizer(drop_table(conn_cnx, unique_name))
         run(cnx, "put 'file://{files}' @%{name}")
         run(cnx, "copy into {name}")
         rows = 0
@@ -714,34 +439,17 @@
         number_of_lines, number_of_files, tmp_dir=str(tmpdir.mkdir("data"))
     )
 
-<<<<<<< HEAD
-    files = os.path.join(tmp_dir, 'file*')
+    files = os.path.join(tmp_dir, "file*")
     unique_name = random_string(3, prefix="test_put_copy_many_files_s3_")
 
     def run(cnx, sql):
-        sql = sql.format(
-            files=files.replace('\\', '\\\\'),
-            name=unique_name)
+        sql = sql.format(files=files.replace("\\", "\\\\"), name=unique_name)
         return cnx.cursor().execute(sql).fetchall()
 
     with conn_cnx() as cnx:
-        run(cnx, """
-=======
-    files = os.path.join(tmp_dir, "file*")
-
-    def run(cnx, sql):
-        sql = sql.format(files=files.replace("\\", "\\\\"), name=db_parameters["name"])
-        return cnx.cursor().execute(sql).fetchall()
-
-    with conn_cnx(
-        user=db_parameters["user"],
-        account=db_parameters["account"],
-        password=db_parameters["password"],
-    ) as cnx:
         run(
             cnx,
             """
->>>>>>> bc9616ad
 create or replace table {name} (
 aa int,
 dt date,
@@ -751,8 +459,8 @@
 tstz timestamp_tz,
 pct float,
 ratio number(6,2))
-<<<<<<< HEAD
-""")
+""",
+        )
     request.addfinalizer(drop_table(conn_cnx, unique_name))
 
     with conn_cnx() as cnx:
@@ -762,42 +470,13 @@
         rows = 0
         for rec in run(cnx, "select count(*) from {name}"):
             rows += rec[0]
-        assert rows == number_of_files * number_of_lines, \
-            'Number of rows'
-=======
-""",
-        )
-    try:
-        with conn_cnx(
-            user=db_parameters["user"],
-            account=db_parameters["account"],
-            password=db_parameters["password"],
-        ) as cnx:
-            run(cnx, "put 'file://{files}' @%{name}")
-            run(cnx, "copy into {name}")
-
-            rows = 0
-            for rec in run(cnx, "select count(*) from {name}"):
-                rows += rec[0]
-            assert rows == number_of_files * number_of_lines, "Number of rows"
-    finally:
-        with conn_cnx(
-            user=db_parameters["user"],
-            account=db_parameters["account"],
-            password=db_parameters["password"],
-        ) as cnx:
-            run(cnx, "drop table if exists {name}")
->>>>>>> bc9616ad
+        assert rows == number_of_files * number_of_lines, "Number of rows"
 
 
 @pytest.mark.aws
 @pytest.mark.azure
 @pytest.mark.flaky(reruns=3)
-<<<<<<< HEAD
 def test_put_copy_duplicated_files_s3(tmpdir, conn_cnx, request):
-=======
-def test_put_copy_duplicated_files_s3(tmpdir, conn_cnx, db_parameters):
->>>>>>> bc9616ad
     """[s3] Puts and Copies duplicated files."""
     # generates N files
     number_of_files = 5
@@ -806,34 +485,17 @@
         number_of_lines, number_of_files, tmp_dir=str(tmpdir.mkdir("data"))
     )
 
-<<<<<<< HEAD
-    files = os.path.join(tmp_dir, 'file*')
+    files = os.path.join(tmp_dir, "file*")
     unique_name = random_string(3, prefix="test_put_copy_duplicated_files_s3_")
 
     def run(cnx, sql):
-        sql = sql.format(
-            files=files.replace('\\', '\\\\'),
-            name=unique_name)
+        sql = sql.format(files=files.replace("\\", "\\\\"), name=unique_name)
         return cnx.cursor().execute(sql, _raise_put_get_error=False).fetchall()
 
     with conn_cnx() as cnx:
-        run(cnx, """
-=======
-    files = os.path.join(tmp_dir, "file*")
-
-    def run(cnx, sql):
-        sql = sql.format(files=files.replace("\\", "\\\\"), name=db_parameters["name"])
-        return cnx.cursor().execute(sql, _raise_put_get_error=False).fetchall()
-
-    with conn_cnx(
-        user=db_parameters["user"],
-        account=db_parameters["account"],
-        password=db_parameters["password"],
-    ) as cnx:
         run(
             cnx,
             """
->>>>>>> bc9616ad
 create or replace table {name} (
 aa int,
 dt date,
@@ -843,21 +505,21 @@
 tstz timestamp_tz,
 pct float,
 ratio number(6,2))
-<<<<<<< HEAD
-""")
+""",
+        )
         request.addfinalizer(drop_table(conn_cnx, unique_name))
 
     with conn_cnx() as cnx:
         success_cnt = 0
         skipped_cnt = 0
         for rec in run(cnx, "put 'file://{files}' @%{name}"):
-            logger.info('rec=%s', rec)
-            if rec[6] == 'UPLOADED':
+            logger.info("rec=%s", rec)
+            if rec[6] == "UPLOADED":
                 success_cnt += 1
-            elif rec[6] == 'SKIPPED':
+            elif rec[6] == "SKIPPED":
                 skipped_cnt += 1
-        assert success_cnt == number_of_files, 'uploaded files'
-        assert skipped_cnt == 0, 'skipped files'
+        assert success_cnt == number_of_files, "uploaded files"
+        assert skipped_cnt == 0, "skipped files"
 
         deleted_cnt = 0
         run(cnx, "rm @%{name}/file0")
@@ -870,77 +532,21 @@
         success_cnt = 0
         skipped_cnt = 0
         for rec in run(cnx, "put 'file://{files}' @%{name}"):
-            logger.info('rec=%s', rec)
-            if rec[6] == 'UPLOADED':
+            logger.info("rec=%s", rec)
+            if rec[6] == "UPLOADED":
                 success_cnt += 1
-            elif rec[6] == 'SKIPPED':
+            elif rec[6] == "SKIPPED":
                 skipped_cnt += 1
-        assert success_cnt == deleted_cnt, \
-            'uploaded files in the second time'
-        assert skipped_cnt == number_of_files - deleted_cnt, \
-            'skipped files in the second time'
+        assert success_cnt == deleted_cnt, "uploaded files in the second time"
+        assert (
+            skipped_cnt == number_of_files - deleted_cnt
+        ), "skipped files in the second time"
 
         run(cnx, "copy into {name}")
         rows = 0
         for rec in run(cnx, "select count(*) from {name}"):
             rows += rec[0]
-        assert rows == number_of_files * number_of_lines, \
-            'Number of rows'
-=======
-""",
-        )
-
-    try:
-        with conn_cnx(
-            user=db_parameters["user"],
-            account=db_parameters["account"],
-            password=db_parameters["password"],
-        ) as cnx:
-            success_cnt = 0
-            skipped_cnt = 0
-            for rec in run(cnx, "put 'file://{files}' @%{name}"):
-                logger.info("rec=%s", rec)
-                if rec[6] == "UPLOADED":
-                    success_cnt += 1
-                elif rec[6] == "SKIPPED":
-                    skipped_cnt += 1
-            assert success_cnt == number_of_files, "uploaded files"
-            assert skipped_cnt == 0, "skipped files"
-
-            deleted_cnt = 0
-            run(cnx, "rm @%{name}/file0")
-            deleted_cnt += 1
-            run(cnx, "rm @%{name}/file1")
-            deleted_cnt += 1
-            run(cnx, "rm @%{name}/file2")
-            deleted_cnt += 1
-
-            success_cnt = 0
-            skipped_cnt = 0
-            for rec in run(cnx, "put 'file://{files}' @%{name}"):
-                logger.info("rec=%s", rec)
-                if rec[6] == "UPLOADED":
-                    success_cnt += 1
-                elif rec[6] == "SKIPPED":
-                    skipped_cnt += 1
-            assert success_cnt == deleted_cnt, "uploaded files in the second time"
-            assert (
-                skipped_cnt == number_of_files - deleted_cnt
-            ), "skipped files in the second time"
-
-            run(cnx, "copy into {name}")
-            rows = 0
-            for rec in run(cnx, "select count(*) from {name}"):
-                rows += rec[0]
-            assert rows == number_of_files * number_of_lines, "Number of rows"
-    finally:
-        with conn_cnx(
-            user=db_parameters["user"],
-            account=db_parameters["account"],
-            password=db_parameters["password"],
-        ) as cnx:
-            run(cnx, "drop table if exists {name}")
->>>>>>> bc9616ad
+        assert rows == number_of_files * number_of_lines, "Number of rows"
 
 
 @pytest.mark.skipolddriver
@@ -972,18 +578,18 @@
     request.addfinalizer(execute(conn_cnx, f"RM @~/{stage_name}"))
 
     with conn_cnx() as cnx:
-<<<<<<< HEAD
-
         # upload all files
         success_cnt = 0
         skipped_cnt = 0
-        for rec in cnx.cursor().execute("PUT 'file://{file}' @~/{stage_name}".format(
-                file=files1.replace('\\', '\\\\'),
-                stage_name=stage_name)):
-            logger.info('rec=%s', rec)
-            if rec[6] == 'UPLOADED':
+        for rec in cnx.cursor().execute(
+            "PUT 'file://{file}' @~/{stage_name}".format(
+                file=files1.replace("\\", "\\\\"), stage_name=stage_name
+            )
+        ):
+            logger.info("rec=%s", rec)
+            if rec[6] == "UPLOADED":
                 success_cnt += 1
-            elif rec[6] == 'SKIPPED':
+            elif rec[6] == "SKIPPED":
                 skipped_cnt += 1
         assert success_cnt == number_of_files
         assert skipped_cnt == 0
@@ -991,13 +597,15 @@
         # will skip uploading all files
         success_cnt = 0
         skipped_cnt = 0
-        for rec in cnx.cursor().execute("PUT 'file://{file}' @~/{stage_name}".format(
-                file=files2.replace('\\', '\\\\'),
-                stage_name=stage_name)):
-            logger.info('rec=%s', rec)
-            if rec[6] == 'UPLOADED':
+        for rec in cnx.cursor().execute(
+            "PUT 'file://{file}' @~/{stage_name}".format(
+                file=files2.replace("\\", "\\\\"), stage_name=stage_name
+            )
+        ):
+            logger.info("rec=%s", rec)
+            if rec[6] == "UPLOADED":
                 success_cnt += 1
-            elif rec[6] == 'SKIPPED':
+            elif rec[6] == "SKIPPED":
                 skipped_cnt += 1
         assert success_cnt == 0
         assert skipped_cnt == number_of_files
@@ -1005,75 +613,18 @@
         # will overwrite all files
         success_cnt = 0
         skipped_cnt = 0
-        for rec in cnx.cursor().execute("PUT 'file://{file}' @~/{stage_name} OVERWRITE=true".format(
-                file=files2.replace('\\', '\\\\'),
-                stage_name=stage_name)):
-            logger.info('rec=%s', rec)
-            if rec[6] == 'UPLOADED':
+        for rec in cnx.cursor().execute(
+            "PUT 'file://{file}' @~/{stage_name} OVERWRITE=true".format(
+                file=files2.replace("\\", "\\\\"), stage_name=stage_name
+            )
+        ):
+            logger.info("rec=%s", rec)
+            if rec[6] == "UPLOADED":
                 success_cnt += 1
-            elif rec[6] == 'SKIPPED':
+            elif rec[6] == "SKIPPED":
                 skipped_cnt += 1
         assert success_cnt == number_of_files
         assert skipped_cnt == 0
-=======
-        cnx.cursor().execute("RM @~/{}".format(stage_name))
-        try:
-            # upload all files
-            success_cnt = 0
-            skipped_cnt = 0
-            for rec in cnx.cursor().execute(
-                "PUT 'file://{file}' @~/{stage_name}".format(
-                    file=files1.replace("\\", "\\\\"), stage_name=stage_name
-                )
-            ):
-                logger.info("rec=%s", rec)
-                if rec[6] == "UPLOADED":
-                    success_cnt += 1
-                elif rec[6] == "SKIPPED":
-                    skipped_cnt += 1
-            assert success_cnt == number_of_files
-            assert skipped_cnt == 0
-
-            # will skip uploading all files
-            success_cnt = 0
-            skipped_cnt = 0
-            for rec in cnx.cursor().execute(
-                "PUT 'file://{file}' @~/{stage_name}".format(
-                    file=files2.replace("\\", "\\\\"), stage_name=stage_name
-                )
-            ):
-                logger.info("rec=%s", rec)
-                if rec[6] == "UPLOADED":
-                    success_cnt += 1
-                elif rec[6] == "SKIPPED":
-                    skipped_cnt += 1
-            assert success_cnt == 0
-            assert skipped_cnt == number_of_files
-
-            # will overwrite all files
-            success_cnt = 0
-            skipped_cnt = 0
-            for rec in cnx.cursor().execute(
-                "PUT 'file://{file}' @~/{stage_name} OVERWRITE=true".format(
-                    file=files2.replace("\\", "\\\\"), stage_name=stage_name
-                )
-            ):
-                logger.info("rec=%s", rec)
-                if rec[6] == "UPLOADED":
-                    success_cnt += 1
-                elif rec[6] == "SKIPPED":
-                    skipped_cnt += 1
-            assert success_cnt == number_of_files
-            assert skipped_cnt == 0
-
-        finally:
-            with conn_cnx(
-                user=db_parameters["user"],
-                account=db_parameters["account"],
-                password=db_parameters["password"],
-            ) as cnx:
-                cnx.cursor().execute("RM @~/{}".format(stage_name))
->>>>>>> bc9616ad
 
 
 def _generate_huge_value_json(tmpdir, n=1, value_size=1):
@@ -1171,25 +722,12 @@
             pass
 
     def run(cnx, sql):
-<<<<<<< HEAD
-        return cnx.cursor().execute(
-            sql.format(
-                files=files.replace('\\', '\\\\'),
-                dir=unique_name,
-                output_dir=output_dir.replace('\\', '\\\\')),
-            _put_callback_output_stream=sys.stdout,
-            _get_callback_output_stream=sys.stdout,
-            _get_callback=cb,
-            _put_callback=cb).fetchall()
-
-    with conn_cnx() as cnx:
-=======
         return (
             cnx.cursor()
             .execute(
                 sql.format(
                     files=files.replace("\\", "\\\\"),
-                    dir=db_parameters["name"],
+                    dir=unique_name,
                     output_dir=output_dir.replace("\\", "\\\\"),
                 ),
                 _put_callback_output_stream=sys.stdout,
@@ -1200,12 +738,7 @@
             .fetchall()
         )
 
-    with conn_cnx(
-        user=db_parameters["user"],
-        account=db_parameters["account"],
-        password=db_parameters["password"],
-    ) as cnx:
->>>>>>> bc9616ad
+    with conn_cnx() as cnx:
         try:
             run(cnx, "PUT 'file://{files}' @~/{dir}")
             all_recs = []
@@ -1228,71 +761,40 @@
 
 @pytest.mark.aws
 @pytest.mark.azure
-<<<<<<< HEAD
-@pytest.mark.parametrize("from_path", [True, pytest.param(False, marks=pytest.mark.skipolddriver)])
-@pytest.mark.parametrize("file_src", ['put_get_1.txt'], indirect=['file_src'])
-def test_put_get_with_hint(tmpdir, conn_cnx, from_path, file_src):
-=======
 @pytest.mark.parametrize(
     "from_path", [True, pytest.param(False, marks=pytest.mark.skipolddriver)]
 )
 @pytest.mark.parametrize("file_src", ["put_get_1.txt"], indirect=["file_src"])
-def test_put_get_with_hint(tmpdir, conn_cnx, db_parameters, from_path, file_src):
->>>>>>> bc9616ad
+def test_put_get_with_hint(tmpdir, conn_cnx, from_path, file_src):
     """SNOW-15153: PUTs and GETs with hint."""
     tmp_dir = str(tmpdir.mkdir("put_get_with_hint"))
     file_name, file_size, file_stream = file_src
     unique_name = random_string(7, prefix="test_put_get_with_hint_")
 
     def run(cnx, sql, _is_put_get=None):
-        sql = sql.format(
-<<<<<<< HEAD
-            local_dir=tmp_dir.replace('\\', '\\\\'),
-            name=unique_name)
+        sql = sql.format(local_dir=tmp_dir.replace("\\", "\\\\"), name=unique_name)
         return cnx.cursor().execute(sql, _is_put_get=_is_put_get).fetchone()
 
     with conn_cnx() as cnx:
-        # regular PUT case
-        ret = put(cnx.cursor(), file_name, f"~/{unique_name}", from_path, file_stream=file_stream).fetchone()
-        assert ret[0] == os.path.basename(file_name), 'PUT filename'
-=======
-            local_dir=tmp_dir.replace("\\", "\\\\"), name=db_parameters["name"]
-        )
-        return cnx.cursor().execute(sql, _is_put_get=_is_put_get).fetchone()
-
-    with conn_cnx(
-        user=db_parameters["user"],
-        account=db_parameters["account"],
-        password=db_parameters["password"],
-    ) as cnx:
         # regular PUT case
         ret = put(
             cnx.cursor(),
             file_name,
-            f"~/{db_parameters['name']}",
+            f"~/{unique_name}",
             from_path,
             file_stream=file_stream,
         ).fetchone()
         assert ret[0] == os.path.basename(file_name), "PUT filename"
->>>>>>> bc9616ad
         # clean up a file
         ret = run(cnx, "RM @~/{name}")
         assert ret[0].endswith(os.path.basename(file_name) + ".gz"), "RM filename"
 
         # PUT detection failure
         with pytest.raises(ProgrammingError):
-<<<<<<< HEAD
-            put(cnx.cursor(), file_name, f"~/{unique_name}", from_path, commented=True, file_stream=file_stream)
-
-        # PUT with hint
-        ret = put(cnx.cursor(), file_name, f"~/{unique_name}", from_path,
-                  file_stream=file_stream, _is_put_get=True).fetchone()
-        assert ret[0] == os.path.basename(file_name), 'PUT filename'
-=======
             put(
                 cnx.cursor(),
                 file_name,
-                f"~/{db_parameters['name']}",
+                f"~/{unique_name}",
                 from_path,
                 commented=True,
                 file_stream=file_stream,
@@ -1302,13 +804,12 @@
         ret = put(
             cnx.cursor(),
             file_name,
-            f"~/{db_parameters['name']}",
+            f"~/{unique_name}",
             from_path,
             file_stream=file_stream,
             _is_put_get=True,
         ).fetchone()
         assert ret[0] == os.path.basename(file_name), "PUT filename"
->>>>>>> bc9616ad
 
         # GET detection failure
         commented_get_sql = """
